﻿using System.Buffers;
using System.Collections.Generic;
using System.Diagnostics.CodeAnalysis;
using System.IO;
using System.Linq;
using System.Threading;
using System.Threading.Tasks;

using Dalamud.Interface.Internal;
using Dalamud.Interface.Textures.Internal;
using Dalamud.Interface.Textures.TextureWraps.Internal;
using Dalamud.IoC;
using Dalamud.IoC.Internal;
using Dalamud.Networking.Http;
using Dalamud.Utility;
using Dalamud.Utility.Timing;

using JetBrains.Annotations;

using Serilog;

namespace Dalamud.Storage.Assets;

/// <summary>
/// A concrete class for <see cref="IDalamudAssetManager"/>.
/// </summary>
[PluginInterface]
[ServiceManager.BlockingEarlyLoadedService(
    "Ensuring that it is worth continuing loading Dalamud, by checking if all required assets are properly available.")]
#pragma warning disable SA1015
[ResolveVia<IDalamudAssetManager>]
#pragma warning restore SA1015
internal sealed class DalamudAssetManager : IInternalDisposableService, IDalamudAssetManager
{
    private const int DownloadAttemptCount = 10;
    private const int RenameAttemptCount = 10;

    private readonly object syncRoot = new();
    private readonly DisposeSafety.ScopedFinalizer scopedFinalizer = new();
    private readonly Dictionary<DalamudAsset, Task<FileStream>?> fileStreams;
    private readonly Dictionary<DalamudAsset, Task<IDalamudTextureWrap>?> textureWraps;
    private readonly Dalamud dalamud;
    private readonly HappyHttpClient httpClient;
    private readonly string localSourceDirectory;
    private readonly CancellationTokenSource cancellationTokenSource;

    private bool isDisposed;

    [ServiceManager.ServiceConstructor]
    private DalamudAssetManager(
        Dalamud dalamud,
        HappyHttpClient httpClient,
        ServiceManager.RegisterStartupBlockerDelegate registerStartupBlocker)
    {
        this.dalamud = dalamud;
        this.httpClient = httpClient;
        this.localSourceDirectory = Path.Combine(this.dalamud.AssetDirectory.FullName, "..", "local");
        Directory.CreateDirectory(this.localSourceDirectory);
        this.scopedFinalizer.Add(this.cancellationTokenSource = new());

        this.fileStreams = Enum.GetValues<DalamudAsset>().ToDictionary(x => x, _ => (Task<FileStream>?)null);
        this.textureWraps = Enum.GetValues<DalamudAsset>().ToDictionary(x => x, _ => (Task<IDalamudTextureWrap>?)null);

        // Block until all the required assets to be ready.
        var loadTimings = Timings.Start("DAM LoadAll");
        registerStartupBlocker(
            Task.WhenAll(
                    Enum.GetValues<DalamudAsset>()
                        .Where(x => x is not DalamudAsset.Empty4X4)
                        .Where(x => x.GetAttribute<DalamudAssetAttribute>()?.Required is true)
                        .Select(this.CreateStreamAsync)
                        .Select(x => x.ToContentDisposedTask()))
                .ContinueWith(
                    r =>
                    {
                        loadTimings.Dispose();
                        return r;
                    })
                .Unwrap(),
            "Prevent Dalamud from loading more stuff, until we've ensured that all required assets are available.");

        Task.WhenAll(
<<<<<<< HEAD
                Enum.GetValues<DalamudAsset>()
                    .Where(x => x is not DalamudAsset.Empty4X4)
                    .Where(x => x.GetAttribute<DalamudAssetAttribute>()?.Required is false)
                    .Select(this.CreateStreamAsync)
                    .Select(x => x.ToContentDisposedTask()))
=======
            Enum.GetValues<DalamudAsset>()
                .Where(x => x is not DalamudAsset.Empty4X4)
                .Where(x => x.GetAttribute<DalamudAssetAttribute>()?.Required is false)
                .Select(this.CreateStreamAsync)
                .Select(x => x.ToContentDisposedTask(true)))
>>>>>>> 51c2f778
            .ContinueWith(r => Log.Verbose($"Optional assets load state: {r}"));
    }

    /// <inheritdoc/>
    public IDalamudTextureWrap Empty4X4 => this.GetDalamudTextureWrap(DalamudAsset.Empty4X4);

    /// <inheritdoc/>
<<<<<<< HEAD
    public IDalamudTextureWrap White4X4 => this.GetDalamudTextureWrap(DalamudAsset.White4X4);

    /// <inheritdoc/>
    public void Dispose()
=======
    void IInternalDisposableService.DisposeService()
>>>>>>> 51c2f778
    {
        lock (this.syncRoot)
        {
            if (this.isDisposed)
                return;

            this.isDisposed = true;
        }

        this.cancellationTokenSource.Cancel();
        Task.WaitAll(
            Array.Empty<Task>()
                 .Concat(this.fileStreams.Values)
                 .Concat(this.textureWraps.Values)
                 .Where(x => x is not null)
                 .Select(x => x.ContinueWith(r => { _ = r.Exception; }))
                 .ToArray());
        this.scopedFinalizer.Dispose();
    }

    /// <inheritdoc/>
    [Pure]
    public bool IsStreamImmediatelyAvailable(DalamudAsset asset) =>
        asset.GetAttribute<DalamudAssetAttribute>()?.Data is not null
        || this.fileStreams[asset]?.IsCompletedSuccessfully is true;

    /// <inheritdoc/>
    [Pure]
    public Stream CreateStream(DalamudAsset asset)
    {
        var s = this.CreateStreamAsync(asset);
        s.Wait();
        if (s.IsCompletedSuccessfully)
            return s.Result;
        if (s.Exception is not null)
            throw new AggregateException(s.Exception.InnerExceptions);
        throw new OperationCanceledException();
    }

    /// <inheritdoc/>
    [Pure]
    public Task<Stream> CreateStreamAsync(DalamudAsset asset)
    {
        if (asset.GetAttribute<DalamudAssetAttribute>() is { Data: { } rawData })
            return Task.FromResult<Stream>(new MemoryStream(rawData, false));

        Task<FileStream> task;
        lock (this.syncRoot)
        {
            if (this.isDisposed)
                throw new ObjectDisposedException(nameof(DalamudAssetManager));

            task = this.fileStreams[asset] ??= CreateInnerAsync();
        }

        return this.TransformImmediate(
            task,
            x => (Stream)new FileStream(
                x.Name,
                FileMode.Open,
                FileAccess.Read,
                FileShare.Read,
                4096,
                FileOptions.Asynchronous | FileOptions.SequentialScan));

        async Task<FileStream> CreateInnerAsync()
        {
            string path;
            List<Exception?> exceptions = null;
            foreach (var name in asset.GetAttributes<DalamudAssetPathAttribute>().Select(x => x.FileName))
            {
                if (!File.Exists(path = Path.Combine(this.dalamud.AssetDirectory.FullName, name)))
                    continue;

                try
                {
                    return File.OpenRead(path);
                }
                catch (Exception e) when (e is not OperationCanceledException)
                {
                    exceptions ??= new();
                    exceptions.Add(e);
                }
            }

            if (File.Exists(path = Path.Combine(this.localSourceDirectory, asset.ToString())))
            {
                try
                {
                    return File.OpenRead(path);
                }
                catch (Exception e) when (e is not OperationCanceledException)
                {
                    exceptions ??= new();
                    exceptions.Add(e);
                }
            }

            var tempPath = $"{path}.{Environment.ProcessId:x}.{Environment.CurrentManagedThreadId:x}";
            try
            {
                for (var i = 0; i < DownloadAttemptCount; i++)
                {
                    var attemptedAny = false;
                    foreach (var url in asset.GetAttributes<DalamudAssetOnlineSourceAttribute>())
                    {
                        Log.Information("[{who}] {asset}: Trying {url}", nameof(DalamudAssetManager), asset, url);
                        attemptedAny = true;

                        try
                        {
                            await using (var tempPathStream = File.Open(tempPath, FileMode.Create, FileAccess.Write))
                            {
                                await url.DownloadAsync(
                                    this.httpClient.SharedHttpClient,
                                    tempPathStream,
                                    this.cancellationTokenSource.Token);
                            }

                            for (var j = RenameAttemptCount; ; j--)
                            {
                                try
                                {
                                    File.Move(tempPath, path);
                                }
                                catch (IOException ioe)
                                {
                                    if (j == 0)
                                        throw;
                                    Log.Warning(
                                        ioe,
                                        "[{who}] {asset}: Renaming failed; trying again {n} more times",
                                        nameof(DalamudAssetManager),
                                        asset,
                                        j);
                                    await Task.Delay(1000, this.cancellationTokenSource.Token);
                                    continue;
                                }

                                return File.OpenRead(path);
                            }
                        }
                        catch (Exception e) when (e is not OperationCanceledException)
                        {
                            Log.Error(e, "[{who}] {asset}: Failed {url}", nameof(DalamudAssetManager), asset, url);
                        }
                    }

                    if (!attemptedAny)
                        throw new FileNotFoundException($"Failed to find the asset {asset}.", asset.ToString());

                    // Wait up to 5 minutes
                    var delay = Math.Min(300, (1 << i) * 1000);
                    Log.Error(
                        "[{who}] {asset}: Failed to download. Trying again in {sec} seconds...",
                        nameof(DalamudAssetManager),
                        asset,
                        delay);
                    await Task.Delay(delay * 1000, this.cancellationTokenSource.Token);
                }

                throw new FileNotFoundException($"Failed to load the asset {asset}.", asset.ToString());
            }
            catch (Exception e) when (e is not OperationCanceledException)
            {
                exceptions ??= new();
                exceptions.Add(e);
                try
                {
                    File.Delete(tempPath);
                }
                catch
                {
                    // don't care
                }
            }

            throw new AggregateException(exceptions);
        }
    }

    /// <inheritdoc/>
    [Pure]
    public IDalamudTextureWrap GetDalamudTextureWrap(DalamudAsset asset) =>
        this.GetDalamudTextureWrapAsync(asset).Result;

    /// <inheritdoc/>
    [Pure]
    [return: NotNullIfNotNull(nameof(defaultWrap))]
    public IDalamudTextureWrap? GetDalamudTextureWrap(DalamudAsset asset, IDalamudTextureWrap? defaultWrap)
    {
        var task = this.GetDalamudTextureWrapAsync(asset);
        return task.IsCompletedSuccessfully ? task.Result : defaultWrap;
    }

    /// <inheritdoc/>
    [Pure]
    public Task<IDalamudTextureWrap> GetDalamudTextureWrapAsync(DalamudAsset asset)
    {
        var purpose = asset.GetPurpose();
        if (purpose is not DalamudAssetPurpose.TextureFromPng and not DalamudAssetPurpose.TextureFromRaw)
            throw new ArgumentOutOfRangeException(nameof(asset), asset, "The asset cannot be taken as a Texture2D.");

        Task<IDalamudTextureWrap> task;
        lock (this.syncRoot)
        {
            if (this.isDisposed)
                throw new ObjectDisposedException(nameof(DalamudAssetManager));

            task = this.textureWraps[asset] ??= CreateInnerAsync();
        }

        return task;

        async Task<IDalamudTextureWrap> CreateInnerAsync()
        {
            var buf = Array.Empty<byte>();
            try
            {
                var tm = await Service<TextureManager>.GetAsync();
                await using var stream = await this.CreateStreamAsync(asset);
                var length = checked((int)stream.Length);
                buf = ArrayPool<byte>.Shared.Rent(length);
                stream.ReadExactly(buf, 0, length);
                var name = $"{nameof(DalamudAsset)}[{Enum.GetName(asset)}]";
                var image = purpose switch
                {
                    DalamudAssetPurpose.TextureFromPng => await tm.CreateFromImageAsync(buf, name),
                    DalamudAssetPurpose.TextureFromRaw =>
                        asset.GetAttribute<DalamudAssetRawTextureAttribute>() is { } raw
                            ? await tm.CreateFromRawAsync(raw.Specification, buf, name)
                            : throw new InvalidOperationException(
                                  "TextureFromRaw must accompany a DalamudAssetRawTextureAttribute."),
                    _ => null,
                };
                var disposeDeferred =
                    this.scopedFinalizer.Add(image)
                    ?? throw new InvalidOperationException("Something went wrong very badly");
                return new DisposeSuppressingTextureWrap(disposeDeferred);
            }
            catch (Exception e)
            {
                Log.Error(e, "[{name}] Failed to load {asset}.", nameof(DalamudAssetManager), asset);
                throw;
            }
            finally
            {
                ArrayPool<byte>.Shared.Return(buf);
            }
        }
    }

    private Task<TOut> TransformImmediate<TIn, TOut>(Task<TIn> task, Func<TIn, TOut> transformer)
    {
        if (task.IsCompletedSuccessfully)
            return Task.FromResult(transformer(task.Result));
        if (task.Exception is { } exc)
            return Task.FromException<TOut>(exc);
        return task.ContinueWith(_ => this.TransformImmediate(task, transformer)).Unwrap();
    }
}<|MERGE_RESOLUTION|>--- conflicted
+++ resolved
@@ -80,19 +80,11 @@
             "Prevent Dalamud from loading more stuff, until we've ensured that all required assets are available.");
 
         Task.WhenAll(
-<<<<<<< HEAD
                 Enum.GetValues<DalamudAsset>()
                     .Where(x => x is not DalamudAsset.Empty4X4)
                     .Where(x => x.GetAttribute<DalamudAssetAttribute>()?.Required is false)
                     .Select(this.CreateStreamAsync)
                     .Select(x => x.ToContentDisposedTask()))
-=======
-            Enum.GetValues<DalamudAsset>()
-                .Where(x => x is not DalamudAsset.Empty4X4)
-                .Where(x => x.GetAttribute<DalamudAssetAttribute>()?.Required is false)
-                .Select(this.CreateStreamAsync)
-                .Select(x => x.ToContentDisposedTask(true)))
->>>>>>> 51c2f778
             .ContinueWith(r => Log.Verbose($"Optional assets load state: {r}"));
     }
 
@@ -100,14 +92,10 @@
     public IDalamudTextureWrap Empty4X4 => this.GetDalamudTextureWrap(DalamudAsset.Empty4X4);
 
     /// <inheritdoc/>
-<<<<<<< HEAD
     public IDalamudTextureWrap White4X4 => this.GetDalamudTextureWrap(DalamudAsset.White4X4);
 
     /// <inheritdoc/>
-    public void Dispose()
-=======
     void IInternalDisposableService.DisposeService()
->>>>>>> 51c2f778
     {
         lock (this.syncRoot)
         {
