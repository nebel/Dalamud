using System;
using System.Collections.Generic;
using System.IO;
using System.Linq;
<<<<<<< HEAD
=======
using System.Text;
using System.Threading.Tasks;
using Dalamud.Data;
>>>>>>> adb42955
using Dalamud.Game.Chat.SeStringHandling.Payloads;
using Serilog;

namespace Dalamud.Game.Chat.SeStringHandling
{
    /// <summary>
    /// This class represents a parsed SeString payload.
    /// </summary>
    public abstract class Payload
    {
        public abstract PayloadType Type { get; }

        protected DataManager dataResolver;

        public abstract void Resolve();

        public abstract byte[] Encode();

        protected abstract void ProcessChunkImpl(BinaryReader reader, long endOfStream);

        public static Payload Process(BinaryReader reader, DataManager dataResolver)
        {
            Payload payload = null;
            if ((byte)reader.PeekChar() != START_BYTE)
            {
                payload = ProcessText(reader);
            }
            else
            {
                payload = ProcessChunk(reader);
            }

            if (payload != null)
            {
                payload.dataResolver = dataResolver;
            }

            return payload;
        }

        private static Payload ProcessChunk(BinaryReader reader)
        {
            Payload payload = null;

            reader.ReadByte();  // START_BYTE
            var chunkType = (SeStringChunkType)reader.ReadByte();
            var chunkLen = GetInteger(reader);

            var packetStart = reader.BaseStream.Position;

            switch (chunkType)
            {
                case SeStringChunkType.Interactable:
                    {
                        var subType = (EmbeddedInfoType)reader.ReadByte();
                        switch (subType)
                        {
                            case EmbeddedInfoType.PlayerName:
                                payload = new PlayerPayload();
                                break;

                            case EmbeddedInfoType.ItemLink:
                                payload = new ItemPayload();
                                break;

                            case EmbeddedInfoType.MapPositionLink:
                                payload = new MapLinkPayload();
                                break;

                            case EmbeddedInfoType.Status:
                                payload = new StatusPayload();
                                break;

                            case EmbeddedInfoType.LinkTerminator:
                                // this has no custom handling and so needs to fallthrough to ensure it is captured
                            default:
                                Log.Verbose("Unhandled EmbeddedInfoType: {0}", subType);
                                // rewind so we capture the Interactable byte in the raw data
                                reader.BaseStream.Seek(-1, SeekOrigin.Current);
                                payload = new RawPayload((byte)chunkType);
                                break;
                        }
                    }
                    break;

<<<<<<< HEAD
                case SeStringChunkType.UIForeground:
                    payload = new UIForegroundPayload();
                    break;

                case SeStringChunkType.UIGlow:
                    payload = new UIGlowPayload();
                    break;

=======
>>>>>>> adb42955
                default:
                    Log.Verbose("Unhandled SeStringChunkType: {0}", chunkType);
                    payload = new RawPayload((byte)chunkType);
                    break;
            }

            payload?.ProcessChunkImpl(reader, reader.BaseStream.Position + chunkLen - 1);

            // read through the rest of the packet
            var readBytes = (int)(reader.BaseStream.Position - packetStart);
            reader.ReadBytes(chunkLen - readBytes + 1); // +1 for the END_BYTE marker

            return payload;
        }

        private static Payload ProcessText(BinaryReader reader)
        {
            var payload = new TextPayload();
            payload.ProcessChunkImpl(reader, reader.BaseStream.Length);

            return payload;
        }

        #region parse constants and helpers

        protected const byte START_BYTE = 0x02;
        protected const byte END_BYTE = 0x03;

        protected enum SeStringChunkType
        {
            Interactable = 0x27,
            UIForeground = 0x48,
            UIGlow = 0x49
        }

        protected enum EmbeddedInfoType
        {
            PlayerName = 0x01,
            ItemLink = 0x03,
            MapPositionLink = 0x04,
            Status = 0x09,

            LinkTerminator = 0xCF // not clear but seems to always follow a link
        }

        protected enum IntegerType
        {
<<<<<<< HEAD
            // Custom value indicating no marker at all
            None = 0x0,
=======
            // used as an internal marker; sometimes single bytes are bare with no marker at all
            None = 0,
>>>>>>> adb42955

            Byte = 0xF0,
            ByteTimes256 = 0xF1,
            Int16 = 0xF2,
            Int16Packed = 0xF4,         // seen in map links, seemingly 2 8-bit values packed into 2 bytes with only one marker
            Int24Special = 0xF6,        // unsure how different form Int24 - used for hq items that add 1 million, also used for normal 24-bit values in map links
            Int24 = 0xFA,
            Int32 = 0xFE
        }

        // made protected, unless we actually want to use it externally
        // in which case it should probably go live somewhere else
        protected static int GetInteger(BinaryReader input)
        {
            var t = input.ReadByte();
            var type = (IntegerType)t;
            return GetInteger(input, type);
        }

        private static int GetInteger(BinaryReader input, IntegerType type)
        {
            const byte ByteLengthCutoff = 0xF0;

            var t = (byte)type;
            if (t < ByteLengthCutoff)
                return t - 1;

            switch (type)
            {
                case IntegerType.Byte:
                    return input.ReadByte();

                case IntegerType.ByteTimes256:
                    return input.ReadByte() * 256;

                case IntegerType.Int16:
                    // fallthrough - same logic
                case IntegerType.Int16Packed:
                    {
                        var v = 0;
                        v |= input.ReadByte() << 8;
                        v |= input.ReadByte();
                        return v;
                    }

                case IntegerType.Int24Special:
                    // Fallthrough - same logic
                case IntegerType.Int24:
                    {
                        var v = 0;
                        v |= input.ReadByte() << 16;
                        v |= input.ReadByte() << 8;
                        v |= input.ReadByte();
                        return v;
                    }

                case IntegerType.Int32:
                    {
                        var v = 0;
                        v |= input.ReadByte() << 24;
                        v |= input.ReadByte() << 16;
                        v |= input.ReadByte() << 8;
                        v |= input.ReadByte();
                        return v;
                    }

                default:
                    throw new NotSupportedException();
            }
        }

        protected virtual byte[] MakeInteger(int value)
        {
            // single-byte values below the marker values have no marker and have 1 added
            if (value + 1 < (int)IntegerType.Byte)
            {
                value++;
                return new byte[] { (byte)value };
            }

            var bytesPadded = BitConverter.GetBytes(value);
            Array.Reverse(bytesPadded);
            var shrunkValue = bytesPadded.SkipWhile(b => b == 0x00).ToArray();

            var encodedNum = new List<byte>();

            var marker = GetMarkerForIntegerBytes(shrunkValue);
            if (marker != 0)
            {
                encodedNum.Add(marker);
            }

            encodedNum.AddRange(shrunkValue);

            return encodedNum.ToArray();
        }

        // This is only accurate in a very general sense
        // Different payloads seem to use different default values for things
        // So this should be overridden where necessary
        protected virtual byte GetMarkerForIntegerBytes(byte[] bytes)
        {
            // not the most scientific, exists mainly for laziness

            var marker = bytes.Length switch
            {
                1 => IntegerType.Byte,
                2 => IntegerType.Int16,
                3 => IntegerType.Int24,
                4 => IntegerType.Int32,
                _ => throw new NotSupportedException()
            };

            return (byte)marker;
        }

        protected static (int, int) GetPackedIntegers(BinaryReader input)
        {
            var value = (uint)GetInteger(input);
            if (value > 0xFFFF)
            {
                return ((int)((value & 0xFFFF0000) >> 16), (int)(value & 0xFFFF));
            }
            else if (value > 0xFF)
            {
                return ((int)((value & 0xFF00) >> 8), (int)(value & 0xFF));
            }

            // unsure if there are other cases, like "odd" pairings of 2+1 bytes etc
            throw new NotSupportedException();
        }

        protected static byte[] MakePackedInteger(int val1, int val2)
        {
            return MakeInteger(val1).Concat(MakeInteger(val2)).ToArray();
        }
        #endregion
    }
}<|MERGE_RESOLUTION|>--- conflicted
+++ resolved
@@ -2,12 +2,7 @@
 using System.Collections.Generic;
 using System.IO;
 using System.Linq;
-<<<<<<< HEAD
-=======
-using System.Text;
-using System.Threading.Tasks;
 using Dalamud.Data;
->>>>>>> adb42955
 using Dalamud.Game.Chat.SeStringHandling.Payloads;
 using Serilog;
 
@@ -93,7 +88,6 @@
                     }
                     break;
 
-<<<<<<< HEAD
                 case SeStringChunkType.UIForeground:
                     payload = new UIForegroundPayload();
                     break;
@@ -102,8 +96,6 @@
                     payload = new UIGlowPayload();
                     break;
 
-=======
->>>>>>> adb42955
                 default:
                     Log.Verbose("Unhandled SeStringChunkType: {0}", chunkType);
                     payload = new RawPayload((byte)chunkType);
@@ -151,13 +143,8 @@
 
         protected enum IntegerType
         {
-<<<<<<< HEAD
-            // Custom value indicating no marker at all
-            None = 0x0,
-=======
             // used as an internal marker; sometimes single bytes are bare with no marker at all
             None = 0,
->>>>>>> adb42955
 
             Byte = 0xF0,
             ByteTimes256 = 0xF1,
@@ -229,7 +216,7 @@
             }
         }
 
-        protected virtual byte[] MakeInteger(int value)
+        protected virtual byte[] MakeInteger(int value, bool withMarker = true)
         {
             // single-byte values below the marker values have no marker and have 1 added
             if (value + 1 < (int)IntegerType.Byte)
@@ -244,10 +231,13 @@
 
             var encodedNum = new List<byte>();
 
-            var marker = GetMarkerForIntegerBytes(shrunkValue);
-            if (marker != 0)
-            {
-                encodedNum.Add(marker);
+            if (withMarker)
+            {
+                var marker = GetMarkerForIntegerBytes(shrunkValue);
+                if (marker != 0)
+                {
+                    encodedNum.Add(marker);
+                }
             }
 
             encodedNum.AddRange(shrunkValue);
@@ -274,7 +264,19 @@
             return (byte)marker;
         }
 
-        protected static (int, int) GetPackedIntegers(BinaryReader input)
+        protected virtual byte GetMarkerForPackedIntegerBytes(byte[] bytes)
+        {
+            // So far I've only ever seen this with 2 8-bit values packed into a short
+            var type = bytes.Length switch
+            {
+                2 => IntegerType.Int16Packed,
+                _ => throw new NotSupportedException()
+            };
+
+            return (byte)type;
+        }
+
+        protected (int, int) GetPackedIntegers(BinaryReader input)
         {
             var value = (uint)GetInteger(input);
             if (value > 0xFFFF)
@@ -290,9 +292,19 @@
             throw new NotSupportedException();
         }
 
-        protected static byte[] MakePackedInteger(int val1, int val2)
-        {
-            return MakeInteger(val1).Concat(MakeInteger(val2)).ToArray();
+        protected byte[] MakePackedInteger(int val1, int val2, bool withMarker = true)
+        {
+            var value = MakeInteger(val1, false).Concat(MakeInteger(val2, false)).ToArray();
+
+            var valueBytes = new List<byte>();
+            if (withMarker)
+            {
+                valueBytes.Add(GetMarkerForPackedIntegerBytes(value));
+            }
+
+            valueBytes.AddRange(value);
+
+            return valueBytes.ToArray();
         }
         #endregion
     }
