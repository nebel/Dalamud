--- conflicted
+++ resolved
@@ -498,12 +498,6 @@
     /// <inheritdoc/>
     public DateTime LastUpdateUTC => this.frameworkService.LastUpdateUTC;
 
-<<<<<<< HEAD
-=======
-    /// <inheritdoc/>
-    public TaskFactory FrameworkThreadTaskFactory => this.frameworkService.FrameworkThreadTaskFactory;
-
->>>>>>> 4c18f77f
     /// <inheritdoc/>
     public TimeSpan UpdateDelta => this.frameworkService.UpdateDelta;
 
