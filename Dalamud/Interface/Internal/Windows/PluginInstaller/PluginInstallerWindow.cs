using System;
using System.Collections.Generic;
using System.ComponentModel;
using System.Diagnostics;
using System.Diagnostics.CodeAnalysis;
using System.IO;
using System.Linq;
using System.Numerics;
using System.Threading;
using System.Threading.Tasks;
using CheapLoc;
using Dalamud.Configuration.Internal;
using Dalamud.Fools;
using Dalamud.Game.Command;
using Dalamud.Interface.Colors;
using Dalamud.Interface.Components;
using Dalamud.Interface.Internal.Notifications;
using Dalamud.Interface.Style;
using Dalamud.Interface.Windowing;
using Dalamud.Logging.Internal;
using Dalamud.Plugin;
using Dalamud.Plugin.Internal;
using Dalamud.Plugin.Internal.Exceptions;
using Dalamud.Plugin.Internal.Types;
using Dalamud.Support;
using Dalamud.Utility;
using ImGuiNET;
using ImGuiScene;

namespace Dalamud.Interface.Internal.Windows.PluginInstaller;

/// <summary>
/// Class responsible for drawing the plugin installer.
/// </summary>
internal class PluginInstallerWindow : Window, IDisposable
{
    private static readonly ModuleLog Log = new("PLUGINW");

    private readonly Vector4 changelogBgColor = new(0.114f, 0.584f, 0.192f, 0.678f);
    private readonly Vector4 changelogTextColor = new(0.812f, 1.000f, 0.816f, 1.000f);

    private readonly PluginImageCache imageCache;
    private readonly PluginCategoryManager categoryManager = new();

    private readonly List<int> openPluginCollapsibles = new();

    private readonly DateTime timeLoaded;

    private readonly object listLock = new();

    private DalamudChangelogManager? dalamudChangelogManager;
    private Task? dalamudChangelogRefreshTask;
    private CancellationTokenSource? dalamudChangelogRefreshTaskCts;

    #region Image Tester State

    private string[] testerImagePaths = new string[5];
    private string testerIconPath = string.Empty;

    private TextureWrap?[] testerImages;
    private TextureWrap? testerIcon;

    private bool testerError = false;
    private bool testerUpdateAvailable = false;

    #endregion

    private bool errorModalDrawing = true;
    private bool errorModalOnNextFrame = false;
    private string errorModalMessage = string.Empty;
    private TaskCompletionSource? errorModalTaskCompletionSource;

    private bool updateModalDrawing = true;
    private bool updateModalOnNextFrame = false;
    private LocalPlugin? updateModalPlugin = null;
    private TaskCompletionSource<bool>? updateModalTaskCompletionSource;

    private bool testingWarningModalDrawing = true;
    private bool testingWarningModalOnNextFrame = false;

    private bool feedbackModalDrawing = true;
    private bool feedbackModalOnNextFrame = false;
    private bool feedbackModalOnNextFrameDontClear = false;
    private string feedbackModalBody = string.Empty;
    private string feedbackModalContact = string.Empty;
    private bool feedbackModalIncludeException = false;
    private PluginManifest? feedbackPlugin = null;
    private bool feedbackIsTesting = false;
    private bool feedbackIsAnonymous = false;

    private int updatePluginCount = 0;
    private List<PluginUpdateStatus>? updatedPlugins;

    private List<RemotePluginManifest> pluginListAvailable = new();
    private List<LocalPlugin> pluginListInstalled = new();
    private List<AvailablePluginUpdate> pluginListUpdatable = new();
    private bool hasDevPlugins = false;

    private string searchText = string.Empty;
    private bool isSearchTextPrefilled = false;

    private PluginSortKind sortKind = PluginSortKind.Alphabetical;
    private string filterText = Locs.SortBy_Alphabetical;

    private OperationStatus installStatus = OperationStatus.Idle;
    private OperationStatus updateStatus = OperationStatus.Idle;
    private OperationStatus enableDisableStatus = OperationStatus.Idle;

    private LoadingIndicatorKind loadingIndicatorKind = LoadingIndicatorKind.Unknown;

    /// <summary>
    /// Initializes a new instance of the <see cref="PluginInstallerWindow"/> class.
    /// </summary>
    /// <param name="imageCache">An instance of <see cref="PluginImageCache"/> class.</param>
    public PluginInstallerWindow(PluginImageCache imageCache)
        : base(
            Locs.WindowTitle +
            (Service<DalamudConfiguration>.Get().DoPluginTest ? Locs.WindowTitleMod_Testing : string.Empty) +
            "###XlPluginInstaller",
            ImGuiWindowFlags.NoCollapse | ImGuiWindowFlags.NoScrollbar)
    {
        this.IsOpen = true;
        this.imageCache = imageCache;

        this.Size = new Vector2(830, 570);
        this.SizeCondition = ImGuiCond.FirstUseEver;

        this.SizeConstraints = new WindowSizeConstraints
        {
            MinimumSize = this.Size.Value,
            MaximumSize = new Vector2(5000, 5000),
        };

        Service<PluginManager>.GetAsync().ContinueWith(pluginManagerTask =>
        {
            var pluginManager = pluginManagerTask.Result;

            // For debugging
            if (pluginManager.PluginsReady)
                this.OnInstalledPluginsChanged();

            this.dalamudChangelogManager = new(pluginManager);

            pluginManager.OnAvailablePluginsChanged += this.OnAvailablePluginsChanged;
            pluginManager.OnInstalledPluginsChanged += this.OnInstalledPluginsChanged;

            for (var i = 0; i < this.testerImagePaths.Length; i++)
            {
                this.testerImagePaths[i] = string.Empty;
            }
        });

        this.timeLoaded = DateTime.Now;
    }

    private enum OperationStatus
    {
        Idle,
        InProgress,
        Complete,
    }

    private enum LoadingIndicatorKind
    {
        Unknown,
        EnablingSingle,
        DisablingSingle,
        UpdatingSingle,
        UpdatingAll,
        Installing,
        Manager,
    }

    private enum PluginSortKind
    {
        Alphabetical,
        DownloadCount,
        LastUpdate,
        NewOrNot,
        NotInstalled,
        EnabledDisabled,
    }

    private bool AnyOperationInProgress => this.installStatus == OperationStatus.InProgress ||
                                           this.updateStatus == OperationStatus.InProgress ||
                                           this.enableDisableStatus == OperationStatus.InProgress;

    /// <inheritdoc/>
    public void Dispose()
    {
        this.dalamudChangelogRefreshTaskCts?.Cancel();

        var pluginManager = Service<PluginManager>.GetNullable();
        if (pluginManager != null)
        {
            pluginManager.OnAvailablePluginsChanged -= this.OnAvailablePluginsChanged;
            pluginManager.OnInstalledPluginsChanged -= this.OnInstalledPluginsChanged;
        }
    }

    /// <inheritdoc/>
    public override void OnOpen()
    {
        var pluginManager = Service<PluginManager>.Get();

        _ = pluginManager.ReloadPluginMastersAsync();

        if (!this.isSearchTextPrefilled) this.searchText = string.Empty;
        this.sortKind = PluginSortKind.Alphabetical;
        this.filterText = Locs.SortBy_Alphabetical;

        if (this.updateStatus == OperationStatus.Complete || this.updateStatus == OperationStatus.Idle)
        {
            this.updateStatus = OperationStatus.Idle;
            this.updatePluginCount = 0;
            this.updatedPlugins = null;
        }
    }

    /// <inheritdoc/>
    public override void OnClose()
    {
        Service<DalamudConfiguration>.Get().QueueSave();

        if (this.isSearchTextPrefilled)
        {
            this.isSearchTextPrefilled = false;
            this.searchText = string.Empty;
        }
    }

    /// <inheritdoc/>
    public override void Draw()
    {
        lock (this.listLock)
        {
            this.DrawHeader();
            this.DrawPluginCategories();
            this.DrawFooter();
            this.DrawErrorModal();
            this.DrawUpdateModal();
            this.DrawTestingWarningModal();
            this.DrawFeedbackModal();
            this.DrawProgressOverlay();
        }
    }

    /// <summary>
    /// Clear the icon and image caches, forcing a fresh download.
    /// </summary>
    public void ClearIconCache()
    {
        this.imageCache.ClearIconCache();
    }

    /// <summary>
    /// Open the window on the plugin changelogs.
    /// </summary>
    public void OpenInstalledPlugins()
    {
        // Installed group
        this.categoryManager.CurrentGroupIdx = 1;
        // All category
        this.categoryManager.CurrentCategoryIdx = 0;
        this.IsOpen = true;
    }

    public void OpenFools()
    {
        this.categoryManager.CurrentGroupIdx = 4;
        this.categoryManager.CurrentCategoryIdx = 0;
        this.IsOpen = true;
    }

    /// <summary>
    /// Open the window on the plugin changelogs.
    /// </summary>
    public void OpenPluginChangelogs()
    {
        // Changelog group
        this.categoryManager.CurrentGroupIdx = 3;
        // Plugins category
        this.categoryManager.CurrentCategoryIdx = 2;
        this.IsOpen = true;
    }

    /// <summary>
    /// Sets the current search text and marks it as prefilled.
    /// </summary>
    /// <param name="text">The search term.</param>
    public void SetSearchText(string text)
    {
        this.isSearchTextPrefilled = true;
        this.searchText = text;
    }

    private void DrawProgressOverlay()
    {
        var pluginManager = Service<PluginManager>.Get();

        var isWaitingManager = !pluginManager.PluginsReady ||
                               !pluginManager.ReposReady;
        var isLoading = this.AnyOperationInProgress ||
                        isWaitingManager;

        if (isWaitingManager)
            this.loadingIndicatorKind = LoadingIndicatorKind.Manager;

        if (!isLoading)
            return;

        ImGui.SetCursorPos(Vector2.Zero);

        var windowSize = ImGui.GetWindowSize();
        var titleHeight = ImGui.GetFontSize() + (ImGui.GetStyle().FramePadding.Y * 2);

        if (ImGui.BeginChild("###installerLoadingFrame", new Vector2(-1, -1), false))
        {
            ImGui.GetWindowDrawList().PushClipRectFullScreen();
            ImGui.GetWindowDrawList().AddRectFilled(
                ImGui.GetWindowPos() + new Vector2(0, titleHeight),
                ImGui.GetWindowPos() + windowSize,
                0xCC000000,
                ImGui.GetStyle().WindowRounding,
                ImDrawFlags.RoundCornersBottom);
            ImGui.PopClipRect();

            ImGui.SetCursorPosY(windowSize.Y / 2);

            switch (this.loadingIndicatorKind)
            {
                case LoadingIndicatorKind.Unknown:
                    ImGuiHelpers.CenteredText("Doing something, not sure what!");
                    break;
                case LoadingIndicatorKind.EnablingSingle:
                    ImGuiHelpers.CenteredText("Enabling plugin...");
                    break;
                case LoadingIndicatorKind.DisablingSingle:
                    ImGuiHelpers.CenteredText("Disabling plugin...");
                    break;
                case LoadingIndicatorKind.UpdatingSingle:
                    ImGuiHelpers.CenteredText("Updating plugin...");
                    break;
                case LoadingIndicatorKind.UpdatingAll:
                    ImGuiHelpers.CenteredText("Updating plugins...");
                    break;
                case LoadingIndicatorKind.Installing:
                    ImGuiHelpers.CenteredText("Installing plugin...");
                    break;
                case LoadingIndicatorKind.Manager:
                {
                    if (pluginManager.PluginsReady && !pluginManager.ReposReady)
                    {
                        ImGuiHelpers.CenteredText("Loading repositories...");
                    }
                    else if (!pluginManager.PluginsReady && pluginManager.ReposReady)
                    {
                        ImGuiHelpers.CenteredText("Loading installed plugins...");
                    }
                    else
                    {
                        ImGuiHelpers.CenteredText("Loading repositories and plugins...");
                    }

                    var currentProgress = 0;
                    var total = 0;

                    var pendingRepos = pluginManager.Repos.ToArray()
                                                    .Where(x => (x.State != PluginRepositoryState.Success &&
                                                                 x.State != PluginRepositoryState.Fail) &&
                                                                x.IsEnabled)
                                                    .ToArray();
                    var allRepoCount =
                        pluginManager.Repos.Count(x => x.State != PluginRepositoryState.Fail && x.IsEnabled);

                    foreach (var repo in pendingRepos)
                    {
                        ImGuiHelpers.CenteredText($"{repo.PluginMasterUrl}: {repo.State}");
                    }

                    currentProgress += allRepoCount - pendingRepos.Length;
                    total += allRepoCount;

                    if (currentProgress != total)
                    {
                        ImGui.SetCursorPosX(windowSize.X / 3);
                        ImGui.ProgressBar(currentProgress / (float)total, new Vector2(windowSize.X / 3, 50));
                    }
                }

                    break;
                default:
                    throw new ArgumentOutOfRangeException();
            }

            if (DateTime.Now - this.timeLoaded > TimeSpan.FromSeconds(90) && !pluginManager.PluginsReady)
            {
                ImGui.PushStyleColor(ImGuiCol.Text, ImGuiColors.DalamudRed);
                ImGuiHelpers.CenteredText("This is embarrassing, but...");
                ImGuiHelpers.CenteredText("one of your plugins may be blocking the installer.");
                ImGuiHelpers.CenteredText("You should tell us about this, please keep this window open.");
                ImGui.PopStyleColor();
            }

            ImGui.EndChild();
        }
    }

    private void DrawHeader()
    {
        var style = ImGui.GetStyle();
        var windowSize = ImGui.GetWindowContentRegionMax();

        ImGui.SetCursorPosY(ImGui.GetCursorPosY() - (5 * ImGuiHelpers.GlobalScale));

        var searchInputWidth = 180 * ImGuiHelpers.GlobalScale;
        var searchClearButtonWidth = 25 * ImGuiHelpers.GlobalScale;

        var sortByText = Locs.SortBy_Label;
        var sortByTextWidth = ImGui.CalcTextSize(sortByText).X;
        var sortSelectables = new (string Localization, PluginSortKind SortKind)[]
        {
            (Locs.SortBy_Alphabetical, PluginSortKind.Alphabetical),
            (Locs.SortBy_DownloadCounts, PluginSortKind.DownloadCount),
            (Locs.SortBy_LastUpdate, PluginSortKind.LastUpdate),
            (Locs.SortBy_NewOrNot, PluginSortKind.NewOrNot),
            (Locs.SortBy_NotInstalled, PluginSortKind.NotInstalled),
            (Locs.SortBy_EnabledDisabled, PluginSortKind.EnabledDisabled),
        };
        var longestSelectableWidth = sortSelectables.Select(t => ImGui.CalcTextSize(t.Localization).X).Max();
        var selectableWidth = longestSelectableWidth + (style.FramePadding.X * 2); // This does not include the label
        var sortSelectWidth =
            selectableWidth + sortByTextWidth +
            style.ItemInnerSpacing.X; // Item spacing between the selectable and the label

        var headerText = Locs.Header_Hint;
        var headerTextSize = ImGui.CalcTextSize(headerText);
        ImGui.Text(headerText);

        ImGui.SameLine();

        // Shift down a little to align with the middle of the header text
        var downShift = ImGui.GetCursorPosY() + (headerTextSize.Y / 4) - 2;
        ImGui.SetCursorPosY(downShift);

        ImGui.SetCursorPosX(windowSize.X - sortSelectWidth - (style.ItemSpacing.X * 2) - searchInputWidth -
                            searchClearButtonWidth);

        var searchTextChanged = false;
        ImGui.SetNextItemWidth(searchInputWidth);
        searchTextChanged |= ImGui.InputTextWithHint(
            "###XlPluginInstaller_Search",
            Locs.Header_SearchPlaceholder,
            ref this.searchText,
            100);

        ImGui.SameLine();
        ImGui.SetCursorPosY(downShift);

        ImGui.SetNextItemWidth(searchClearButtonWidth);
        if (ImGuiComponents.IconButton(FontAwesomeIcon.Times))
        {
            this.searchText = string.Empty;
            searchTextChanged = true;
        }

        if (searchTextChanged)
            this.UpdateCategoriesOnSearchChange();

        // Changelog group
        var isSortDisabled = this.categoryManager.CurrentGroupIdx == 3;
        if (isSortDisabled)
            ImGui.BeginDisabled();

        ImGui.SameLine();
        ImGui.SetCursorPosY(downShift);
        ImGui.SetNextItemWidth(selectableWidth);
        if (ImGui.BeginCombo(sortByText, this.filterText, ImGuiComboFlags.NoArrowButton))
        {
            foreach (var selectable in sortSelectables)
            {
                if (ImGui.Selectable(selectable.Localization))
                {
                    this.sortKind = selectable.SortKind;
                    this.filterText = selectable.Localization;

                    lock (this.listLock)
                        this.ResortPlugins();
                }
            }

            ImGui.EndCombo();
        }

        if (isSortDisabled)
            ImGui.EndDisabled();
    }

    private void DrawFooter()
    {
        var configuration = Service<DalamudConfiguration>.Get();
        var pluginManager = Service<PluginManager>.Get();

        var windowSize = ImGui.GetWindowContentRegionMax();
        var placeholderButtonSize = ImGuiHelpers.GetButtonSize("placeholder");

        ImGui.Separator();

        ImGui.SetCursorPosY(windowSize.Y - placeholderButtonSize.Y);

        this.DrawUpdatePluginsButton();

        ImGui.SameLine();
        if (ImGui.Button(Locs.FooterButton_Settings))
        {
            Service<DalamudInterface>.Get().OpenSettings();
        }

        // If any dev plugins are installed, allow a shortcut for the /xldev menu item
        if (this.hasDevPlugins)
        {
            ImGui.SameLine();
            if (ImGui.Button(Locs.FooterButton_ScanDevPlugins))
            {
                pluginManager.ScanDevPlugins();
            }
        }

        var closeText = Locs.FooterButton_Close;
        var closeButtonSize = ImGuiHelpers.GetButtonSize(closeText);

        ImGui.SameLine(windowSize.X - closeButtonSize.X - 20);
        if (ImGui.Button(closeText))
        {
            this.IsOpen = false;
            configuration.QueueSave();
        }
    }

    private void DrawUpdatePluginsButton()
    {
        var pluginManager = Service<PluginManager>.Get();
        var notifications = Service<NotificationManager>.Get();

        var ready = pluginManager.PluginsReady && pluginManager.ReposReady;

        if (pluginManager.SafeMode)
        {
            ImGuiComponents.DisabledButton(Locs.FooterButton_UpdateSafeMode);
        }
        else if (!ready || this.updateStatus == OperationStatus.InProgress ||
                 this.installStatus == OperationStatus.InProgress)
        {
            ImGuiComponents.DisabledButton(Locs.FooterButton_UpdatePlugins);
        }
        else if (this.updateStatus == OperationStatus.Complete)
        {
            ImGui.Button(this.updatePluginCount > 0
                             ? Locs.FooterButton_UpdateComplete(this.updatePluginCount)
                             : Locs.FooterButton_NoUpdates);
        }
        else
        {
            if (ImGui.Button(Locs.FooterButton_UpdatePlugins))
            {
                this.updateStatus = OperationStatus.InProgress;
                this.loadingIndicatorKind = LoadingIndicatorKind.UpdatingAll;

                Task.Run(() => pluginManager.UpdatePluginsAsync(true, false))
                    .ContinueWith(task =>
                    {
                        this.updateStatus = OperationStatus.Complete;

                        if (task.IsFaulted)
                        {
                            this.updatePluginCount = 0;
                            this.updatedPlugins = null;
                            this.DisplayErrorContinuation(task, Locs.ErrorModal_UpdaterFatal);
                        }
                        else
                        {
                            this.updatedPlugins = task.Result.Where(res => res.WasUpdated).ToList();
                            this.updatePluginCount = this.updatedPlugins.Count;

                            var errorPlugins = task.Result.Where(res => !res.WasUpdated).ToList();
                            var errorPluginCount = errorPlugins.Count;

                            if (errorPluginCount > 0)
                            {
                                var errorMessage = this.updatePluginCount > 0
                                                       ? Locs.ErrorModal_UpdaterFailPartial(
                                                           this.updatePluginCount, errorPluginCount)
                                                       : Locs.ErrorModal_UpdaterFail(errorPluginCount);

                                var hintInsert = errorPlugins
                                                 .Aggregate(string.Empty,
                                                            (current, pluginUpdateStatus) =>
                                                                $"{current}* {pluginUpdateStatus.InternalName}\n")
                                                 .TrimEnd();
                                errorMessage += Locs.ErrorModal_HintBlame(hintInsert);

                                this.DisplayErrorContinuation(task, errorMessage);
                            }

                            if (this.updatePluginCount > 0)
                            {
                                Service<PluginManager>.Get()
                                                      .PrintUpdatedPlugins(
                                                          this.updatedPlugins, Locs.PluginUpdateHeader_Chatbox);
                                notifications.AddNotification(
                                    Locs.Notifications_UpdatesInstalled(this.updatePluginCount),
                                    Locs.Notifications_UpdatesInstalledTitle, NotificationType.Success);

                                var installedGroupIdx = this.categoryManager.GroupList.TakeWhile(
                                    x => x.GroupKind != PluginCategoryManager.GroupKind.Installed).Count();
                                this.categoryManager.CurrentGroupIdx = installedGroupIdx;
                            }
                            else if (this.updatePluginCount == 0)
                            {
                                notifications.AddNotification(Locs.Notifications_NoUpdatesFound,
                                                              Locs.Notifications_NoUpdatesFoundTitle,
                                                              NotificationType.Info);
                            }
                        }
                    });
            }
        }
    }

    private void DrawErrorModal()
    {
        var modalTitle = Locs.ErrorModal_Title;

        if (ImGui.BeginPopupModal(modalTitle, ref this.errorModalDrawing,
                                  ImGuiWindowFlags.AlwaysAutoResize | ImGuiWindowFlags.NoScrollbar))
        {
            ImGui.Text(this.errorModalMessage);
            ImGui.Spacing();

            var buttonWidth = 120f;
            ImGui.SetCursorPosX((ImGui.GetWindowWidth() - buttonWidth) / 2);

            if (ImGui.Button(Locs.ErrorModalButton_Ok, new Vector2(buttonWidth, 40)))
            {
                ImGui.CloseCurrentPopup();
                this.errorModalTaskCompletionSource?.SetResult();
            }

            ImGui.EndPopup();
        }

        if (this.errorModalOnNextFrame)
        {
            // NOTE(goat): ImGui cannot open a modal if no window is focused, at the moment.
            // If people click out of the installer into the game while a plugin is installing, we won't be able to show a modal if we don't grab focus.
            ImGui.SetWindowFocus(this.WindowName);

            ImGui.OpenPopup(modalTitle);
            this.errorModalOnNextFrame = false;
            this.errorModalDrawing = true;
        }
    }

    private void DrawUpdateModal()
    {
        var modalTitle = Locs.UpdateModal_Title;

        if (this.updateModalPlugin == null)
            return;

        if (ImGui.BeginPopupModal(modalTitle, ref this.updateModalDrawing,
                                  ImGuiWindowFlags.AlwaysAutoResize | ImGuiWindowFlags.NoScrollbar))
        {
            ImGui.Text(Locs.UpdateModal_UpdateAvailable(this.updateModalPlugin.Name));
            ImGui.Spacing();

            var buttonWidth = 120f;
            ImGui.SetCursorPosX((ImGui.GetWindowWidth() - ((buttonWidth * 2) - (ImGui.GetStyle().ItemSpacing.Y * 2))) /
                                2);

            if (ImGui.Button(Locs.UpdateModal_Yes, new Vector2(buttonWidth, 40)))
            {
                ImGui.CloseCurrentPopup();
                this.updateModalTaskCompletionSource?.SetResult(true);
            }

            ImGui.SameLine();

            if (ImGui.Button(Locs.UpdateModal_No, new Vector2(buttonWidth, 40)))
            {
                ImGui.CloseCurrentPopup();
                this.updateModalTaskCompletionSource?.SetResult(false);
            }

            ImGui.EndPopup();
        }

        if (this.updateModalOnNextFrame)
        {
            // NOTE(goat): ImGui cannot open a modal if no window is focused, at the moment.
            // If people click out of the installer into the game while a plugin is installing, we won't be able to show a modal if we don't grab focus.
            ImGui.SetWindowFocus(this.WindowName);

            ImGui.OpenPopup(modalTitle);
            this.updateModalOnNextFrame = false;
            this.updateModalDrawing = true;
        }
    }

    private void DrawTestingWarningModal()
    {
        var modalTitle = Locs.TestingWarningModal_Title;

        if (ImGui.BeginPopupModal(modalTitle, ref this.testingWarningModalDrawing,
                                  ImGuiWindowFlags.AlwaysAutoResize | ImGuiWindowFlags.NoScrollbar))
        {
            ImGui.Text(Locs.TestingWarningModal_DowngradeBody);

            ImGuiHelpers.ScaledDummy(10);

            var buttonWidth = 120f;
            ImGui.SetCursorPosX((ImGui.GetWindowWidth() - buttonWidth) / 2);

            if (ImGui.Button(Locs.ErrorModalButton_Ok, new Vector2(buttonWidth, 40)))
            {
                ImGui.CloseCurrentPopup();
            }

            ImGui.EndPopup();
        }

        if (this.testingWarningModalOnNextFrame)
        {
            // NOTE(goat): ImGui cannot open a modal if no window is focused, at the moment.
            // If people click out of the installer into the game while a plugin is installing, we won't be able to show a modal if we don't grab focus.
            ImGui.SetWindowFocus(this.WindowName);

            ImGui.OpenPopup(modalTitle);
            this.testingWarningModalOnNextFrame = false;
            this.testingWarningModalDrawing = true;
        }
    }

    private void DrawFeedbackModal()
    {
        var modalTitle = Locs.FeedbackModal_Title;

        if (ImGui.BeginPopupModal(modalTitle, ref this.feedbackModalDrawing,
                                  ImGuiWindowFlags.AlwaysAutoResize | ImGuiWindowFlags.NoScrollbar))
        {
            ImGui.TextUnformatted(Locs.FeedbackModal_Text(this.feedbackPlugin.Name));

            if (this.feedbackPlugin?.FeedbackMessage != null)
            {
                ImGuiHelpers.SafeTextWrapped(this.feedbackPlugin.FeedbackMessage);
            }

            if (this.pluginListUpdatable.Any(
                    up => up.InstalledPlugin.Manifest.InternalName == this.feedbackPlugin?.InternalName))
            {
                ImGui.TextColored(ImGuiColors.DalamudRed, Locs.FeedbackModal_HasUpdate);
            }

            ImGui.Spacing();

            ImGui.InputTextMultiline("###FeedbackContent", ref this.feedbackModalBody, 1000, new Vector2(400, 200));

            ImGui.Spacing();

            if (ImGui.Checkbox(Locs.FeedbackModal_ContactAnonymous, ref this.feedbackIsAnonymous))
            {
                if (this.feedbackIsAnonymous)
                    this.feedbackModalContact = string.Empty;
            }

            if (this.feedbackIsAnonymous)
            {
                ImGui.BeginDisabled();
                ImGui.InputText(Locs.FeedbackModal_ContactInformation, ref this.feedbackModalContact, 0);
                ImGui.EndDisabled();
                ImGui.PushStyleColor(ImGuiCol.Text, ImGuiColors.DalamudRed);
                ImGui.Text(Locs.FeedbackModal_ContactAnonymousWarning);
                ImGui.PopStyleColor();
            }
            else
            {
                ImGui.InputText(Locs.FeedbackModal_ContactInformation, ref this.feedbackModalContact, 100);

                ImGui.SameLine();

                if (ImGui.Button(Locs.FeedbackModal_ContactInformationDiscordButton))
                {
                    Process.Start(new ProcessStartInfo(Locs.FeedbackModal_ContactInformationDiscordUrl)
                    {
                        UseShellExecute = true,
                    });
                }

                ImGui.Text(Locs.FeedbackModal_ContactInformationHelp);

                ImGui.PushStyleColor(ImGuiCol.Text, ImGuiColors.DalamudRed);
                ImGui.Text(Locs.FeedbackModal_ContactInformationWarning);
                ImGui.PopStyleColor();
            }

            ImGui.Spacing();

            ImGui.Checkbox(Locs.FeedbackModal_IncludeLastError, ref this.feedbackModalIncludeException);
            ImGui.TextColored(ImGuiColors.DalamudGrey, Locs.FeedbackModal_IncludeLastErrorHint);

            ImGui.Spacing();

            ImGui.TextColored(ImGuiColors.DalamudGrey, Locs.FeedbackModal_Hint);

            var buttonWidth = 120f;
            ImGui.SetCursorPosX((ImGui.GetWindowWidth() - buttonWidth) / 2);

            if (ImGui.Button(Locs.ErrorModalButton_Ok, new Vector2(buttonWidth, 40)))
            {
                if (!this.feedbackIsAnonymous && string.IsNullOrWhiteSpace(this.feedbackModalContact))
                {
                    this.ShowErrorModal(Locs.FeedbackModal_ContactInformationRequired)
                        .ContinueWith(_ =>
                        {
                            this.feedbackModalOnNextFrameDontClear = true;
                            this.feedbackModalOnNextFrame = true;
                        });
                }
                else
                {
                    if (this.feedbackPlugin != null)
                    {
                        Task.Run(async () => await BugBait.SendFeedback(
                                                 this.feedbackPlugin,
                                                 this.feedbackIsTesting,
                                                 this.feedbackModalBody,
                                                 this.feedbackModalContact,
                                                 this.feedbackModalIncludeException))
                            .ContinueWith(
                                t =>
                                {
                                    var notif = Service<NotificationManager>.Get();
                                    if (t.IsCanceled || t.IsFaulted)
                                    {
                                        notif.AddNotification(
                                            Locs.FeedbackModal_NotificationError,
                                            Locs.FeedbackModal_Title,
                                            NotificationType.Error);
                                    }
                                    else
                                    {
                                        notif.AddNotification(
                                            Locs.FeedbackModal_NotificationSuccess,
                                            Locs.FeedbackModal_Title,
                                            NotificationType.Success);
                                    }
                                });
                    }
                    else
                    {
                        Log.Error("FeedbackPlugin was null.");
                    }

                    if (!string.IsNullOrWhiteSpace(this.feedbackModalContact))
                    {
                        Service<DalamudConfiguration>.Get().LastFeedbackContactDetails = this.feedbackModalContact;
                    }

                    ImGui.CloseCurrentPopup();
                }
            }

            ImGui.EndPopup();
        }

        if (this.feedbackModalOnNextFrame)
        {
            ImGui.OpenPopup(modalTitle);
            this.feedbackModalOnNextFrame = false;
            this.feedbackModalDrawing = true;
            if (!this.feedbackModalOnNextFrameDontClear)
            {
                this.feedbackModalBody = string.Empty;
                this.feedbackModalContact = Service<DalamudConfiguration>.Get().LastFeedbackContactDetails;
                this.feedbackModalIncludeException = false;
                this.feedbackIsAnonymous = false;
            }
            else
            {
                this.feedbackModalOnNextFrameDontClear = false;
            }
        }
    }

    private void DrawChangelogList(bool displayDalamud, bool displayPlugins)
    {
        if (this.pluginListInstalled.Count == 0)
        {
            ImGui.TextColored(ImGuiColors.DalamudGrey, Locs.TabBody_SearchNoInstalled);
            return;
        }

        if (this.dalamudChangelogRefreshTask?.IsFaulted == true ||
            this.dalamudChangelogRefreshTask?.IsCanceled == true)
        {
            ImGui.TextColored(ImGuiColors.DalamudGrey, Locs.TabBody_ChangelogError);
            return;
        }

        if (this.dalamudChangelogManager?.Changelogs == null)
        {
            ImGui.TextColored(ImGuiColors.DalamudGrey, Locs.TabBody_LoadingPlugins);

            if (this.dalamudChangelogManager != null &&
                this.dalamudChangelogRefreshTask == null)
            {
                this.dalamudChangelogRefreshTaskCts = new CancellationTokenSource();
                this.dalamudChangelogRefreshTask =
                    Task.Run(this.dalamudChangelogManager.ReloadChangelogAsync,
                             this.dalamudChangelogRefreshTaskCts.Token);
            }

            return;
        }

        IEnumerable<IChangelogEntry> changelogs = null;
        if (displayDalamud && displayPlugins && this.dalamudChangelogManager.Changelogs != null)
        {
            changelogs = this.dalamudChangelogManager.Changelogs;
        }
        else if (displayDalamud && this.dalamudChangelogManager.Changelogs != null)
        {
            changelogs = this.dalamudChangelogManager.Changelogs.OfType<DalamudChangelogEntry>();
        }
        else if (displayPlugins)
        {
            changelogs = this.dalamudChangelogManager.Changelogs.OfType<PluginChangelogEntry>();
        }

        var sortedChangelogs = changelogs?.Where(x => this.searchText.IsNullOrWhitespace() ||
                                                      x.Title.ToLowerInvariant()
                                                       .Contains(this.searchText.ToLowerInvariant()))
                                         .OrderByDescending(x => x.Date).ToList();

        if (sortedChangelogs == null || !sortedChangelogs.Any())
        {
            ImGui.TextColored(
                ImGuiColors.DalamudGrey2,
                this.pluginListInstalled.Any(plugin => !plugin.Manifest.Changelog.IsNullOrEmpty())
                    ? Locs.TabBody_SearchNoMatching
                    : Locs.TabBody_ChangelogNone);

            return;
        }

        foreach (var logEntry in sortedChangelogs)
        {
            this.DrawChangelog(logEntry);
        }
    }

    private void DrawAvailablePluginList()
    {
        var pluginList = this.pluginListAvailable;

        if (pluginList.Count == 0)
        {
            ImGui.TextColored(ImGuiColors.DalamudGrey, Locs.TabBody_SearchNoCompatible);
            return;
        }

        var filteredManifests = pluginList
                                .Where(rm => !this.IsManifestFiltered(rm))
                                .ToList();

        if (filteredManifests.Count == 0)
        {
            ImGui.TextColored(ImGuiColors.DalamudGrey2, Locs.TabBody_SearchNoMatching);
            return;
        }

        // get list to show and reset category dirty flag
        var categoryManifestsList = this.categoryManager.GetCurrentCategoryContent(filteredManifests);

        var i = 0;
        foreach (var manifest in categoryManifestsList)
        {
            if (manifest is not RemotePluginManifest remoteManifest)
                continue;
            var (isInstalled, plugin) = this.IsManifestInstalled(remoteManifest);

            ImGui.PushID($"{manifest.InternalName}{manifest.AssemblyVersion}");
            if (isInstalled)
            {
                this.DrawInstalledPlugin(plugin, i++, true);
            }
            else
            {
                this.DrawAvailablePlugin(remoteManifest, i++);
            }

            ImGui.PopID();
        }
    }

    private void DrawInstalledPluginList(bool filterTesting)
    {
        var pluginList = this.pluginListInstalled;
        var manager = Service<PluginManager>.Get();

        if (pluginList.Count == 0)
        {
            ImGui.TextColored(ImGuiColors.DalamudGrey, Locs.TabBody_SearchNoInstalled);
            return;
        }

        var filteredList = pluginList
                           .Where(plugin => !this.IsManifestFiltered(plugin.Manifest))
                           .ToList();

        if (filteredList.Count == 0)
        {
            ImGui.TextColored(ImGuiColors.DalamudGrey2, Locs.TabBody_SearchNoMatching);
            return;
        }

        var i = 0;
        foreach (var plugin in filteredList)
        {
            if (filterTesting && !manager.HasTestingOptIn(plugin.Manifest))
                continue;

            this.DrawInstalledPlugin(plugin, i++);
        }
    }

    private void DrawInstalledDevPluginList()
    {
        var pluginList = this.pluginListInstalled
                             .Where(plugin => plugin.IsDev)
                             .ToList();

        if (pluginList.Count == 0)
        {
            ImGui.TextColored(ImGuiColors.DalamudGrey, Locs.TabBody_SearchNoInstalled);
            return;
        }

        var filteredList = pluginList
                           .Where(plugin => !this.IsManifestFiltered(plugin.Manifest))
                           .ToList();

        if (filteredList.Count == 0)
        {
            ImGui.TextColored(ImGuiColors.DalamudGrey2, Locs.TabBody_SearchNoMatching);
            return;
        }

        var i = 0;
        foreach (var plugin in filteredList)
        {
            this.DrawInstalledPlugin(plugin, i++);
        }
    }

    private void DrawPluginCategories()
    {
        var useContentHeight = -40f; // button height + spacing
        var useMenuWidth = 180f;     // works fine as static value, table can be resized by user

        var useContentWidth = ImGui.GetContentRegionAvail().X;

        if (ImGui.BeginChild("InstallerCategories",
                             new Vector2(useContentWidth, useContentHeight * ImGuiHelpers.GlobalScale)))
        {
            ImGui.PushStyleVar(ImGuiStyleVar.CellPadding, ImGuiHelpers.ScaledVector2(5, 0));
            if (ImGui.BeginTable("##InstallerCategoriesCont", 2,
                                 ImGuiTableFlags.SizingFixedFit | ImGuiTableFlags.Resizable |
                                 ImGuiTableFlags.BordersInnerV))
            {
                ImGui.TableSetupColumn("##InstallerCategoriesSelector", ImGuiTableColumnFlags.WidthFixed,
                                       useMenuWidth * ImGuiHelpers.GlobalScale);
                ImGui.TableSetupColumn("##InstallerCategoriesBody", ImGuiTableColumnFlags.WidthStretch);
                ImGui.TableNextRow();

                ImGui.TableNextColumn();
                this.DrawPluginCategorySelectors();

                ImGui.TableNextColumn();
                if (ImGui.BeginChild("ScrollingPlugins", new Vector2(-1, 0), false, ImGuiWindowFlags.NoBackground))
                {
                    this.DrawPluginCategoryContent();
                }

                ImGui.EndChild();
                ImGui.EndTable();
            }

            ImGui.PopStyleVar();
            ImGui.EndChild();
        }
    }

    private void DrawPluginCategorySelectors()
    {
        var colorSearchHighlight = Vector4.One;
        unsafe
        {
            var colorPtr = ImGui.GetStyleColorVec4(ImGuiCol.NavHighlight);
            if (colorPtr != null)
            {
                colorSearchHighlight = *colorPtr;
            }
        }

        for (var groupIdx = 0; groupIdx < this.categoryManager.GroupList.Length; groupIdx++)
        {
            var groupInfo = this.categoryManager.GroupList[groupIdx];
            var canShowGroup = (groupInfo.GroupKind != PluginCategoryManager.GroupKind.DevTools) || this.hasDevPlugins;
            if (!canShowGroup)
            {
                continue;
            }

            ImGui.SetNextItemOpen(groupIdx == this.categoryManager.CurrentGroupIdx);
            if (ImGui.CollapsingHeader(groupInfo.Name,
                                       groupIdx == this.categoryManager.CurrentGroupIdx
                                           ? ImGuiTreeNodeFlags.OpenOnDoubleClick
                                           : ImGuiTreeNodeFlags.None))
            {
                if (this.categoryManager.CurrentGroupIdx != groupIdx)
                {
                    this.categoryManager.CurrentGroupIdx = groupIdx;
                }

                ImGui.Indent();
                var categoryItemSize = new Vector2(ImGui.GetContentRegionAvail().X - (5 * ImGuiHelpers.GlobalScale),
                                                   ImGui.GetTextLineHeight());
                for (var categoryIdx = 0; categoryIdx < groupInfo.Categories.Count; categoryIdx++)
                {
                    var categoryInfo = Array.Find(this.categoryManager.CategoryList,
                                                  x => x.CategoryId == groupInfo.Categories[categoryIdx]);

                    switch (categoryInfo.Condition)
                    {
                        case PluginCategoryManager.CategoryInfo.AppearCondition.None:
                            // Do nothing
                            break;
                        case PluginCategoryManager.CategoryInfo.AppearCondition.DoPluginTest:
                            if (!Service<DalamudConfiguration>.Get().DoPluginTest)
                                continue;
                            break;
                        default:
                            throw new ArgumentOutOfRangeException();
                    }

                    var hasSearchHighlight = this.categoryManager.IsCategoryHighlighted(categoryInfo.CategoryId);
                    if (hasSearchHighlight)
                    {
                        ImGui.PushStyleColor(ImGuiCol.Text, colorSearchHighlight);
                    }

                    if (ImGui.Selectable(categoryInfo.Name, this.categoryManager.CurrentCategoryIdx == categoryIdx,
                                         ImGuiSelectableFlags.None, categoryItemSize))
                    {
                        this.categoryManager.CurrentCategoryIdx = categoryIdx;
                    }

                    if (hasSearchHighlight)
                    {
                        ImGui.PopStyleColor();
                    }
                }

                ImGui.Unindent();

                if (groupIdx != this.categoryManager.GroupList.Length - 1)
                {
                    ImGuiHelpers.ScaledDummy(5);
                }
            }
        }
    }

    private void DrawPluginCategoryContent()
    {
        var ready = this.DrawPluginListLoading();
        if (!this.categoryManager.IsSelectionValid || !ready)
        {
            return;
        }

        var pm = Service<PluginManager>.Get();
        if (pm.SafeMode)
        {
            ImGuiHelpers.ScaledDummy(10);

            ImGui.PushStyleColor(ImGuiCol.Text, ImGuiColors.DalamudOrange);
            ImGui.PushFont(InterfaceManager.IconFont);
            ImGuiHelpers.CenteredText(FontAwesomeIcon.ExclamationTriangle.ToIconString());
            ImGui.PopFont();
            ImGui.PopStyleColor();

            var lines = Locs.SafeModeDisclaimer.Split('\n');
            foreach (var line in lines)
            {
                ImGuiHelpers.CenteredText(line);
            }

            ImGuiHelpers.ScaledDummy(10);
            ImGui.Separator();
        }

        ImGui.PushStyleVar(ImGuiStyleVar.ItemSpacing, ImGuiHelpers.ScaledVector2(1, 3));

        var groupInfo = this.categoryManager.GroupList[this.categoryManager.CurrentGroupIdx];
        if (this.categoryManager.IsContentDirty)
        {
            // reset opened list of collapsibles when switching between categories
            this.openPluginCollapsibles.Clear();

            // do NOT reset dirty flag when Available group is selected, it will be handled by DrawAvailablePluginList()
            if (groupInfo.GroupKind != PluginCategoryManager.GroupKind.Available)
            {
                this.categoryManager.ResetContentDirty();
            }
        }

        switch (groupInfo.GroupKind)
        {
            case PluginCategoryManager.GroupKind.DevTools:
                // this one is never sorted and remains in hardcoded order from group ctor
                switch (this.categoryManager.CurrentCategoryIdx)
                {
                    case 0:
                        this.DrawInstalledDevPluginList();
                        break;

                    case 1:
                        this.DrawImageTester();
                        break;

                    default:
                        // umm, there's nothing else, keep handled set and just skip drawing...
                        break;
                }

                break;
            case PluginCategoryManager.GroupKind.Installed:
                switch (this.categoryManager.CurrentCategoryIdx)
                {
                    case 0:
                        this.DrawInstalledPluginList(false);
                        break;

                    case 1:
                        this.DrawInstalledPluginList(true);
                        break;
                }

                break;
            case PluginCategoryManager.GroupKind.Changelog:
                switch (this.categoryManager.CurrentCategoryIdx)
                {
                    case 0:
                        this.DrawChangelogList(true, true);
                        break;

                    case 1:
                        this.DrawChangelogList(true, false);
                        break;

                    case 2:
                        this.DrawChangelogList(false, true);
                        break;
                }

                break;

            case PluginCategoryManager.GroupKind.AlternateReality:
                this.DrawAlternateRealityPlugins();
                break;

            default:
                this.DrawAvailablePluginList();
                break;
        }

        ImGui.PopStyleVar();
    }

    private void DrawAlternateRealityPlugins()
    {
        var manager = Service<FoolsManager>.Get();

        foreach (var plugin in manager.FoolsPlugins)
        {
            // dropdown
            if (ImGui.CollapsingHeader($"{plugin.Name}##AprilFools_Header_{plugin.Name}"))
            {
                ImGui.Indent();
                ImGui.Text(plugin.Name);
                ImGui.SameLine();

                ImGui.TextColored(ImGuiColors.DalamudGrey3, $" by {plugin.Author}");
                if (ImGui.IsItemHovered() && plugin.Author != plugin.RealAuthor)
                {
                    ImGui.SetTooltip($"actually by {plugin.RealAuthor}");
                }

                ImGui.TextWrapped(plugin.Description);

                if (manager.IsPluginActivated(plugin.InternalName))
                {
                    if (ImGui.Button($"Disable##AprilFools_Disable_{plugin.Name}"))
                    {
                        manager.DeactivatePlugin(plugin.InternalName);
                    }
                }
                else
                {
                    if (ImGui.Button($"Install##AprilFools_Enable_{plugin.Name}"))
                    {
                        manager.ActivatePlugin(plugin.InternalName);
                    }
                }

                ImGui.Unindent();
            }
        }
    }

    private void DrawImageTester()
    {
        var sectionSize = ImGuiHelpers.GlobalScale * 66;
        var startCursor = ImGui.GetCursorPos();

        ImGui.PushStyleColor(ImGuiCol.Button, true ? new Vector4(0.5f, 0.5f, 0.5f, 0.1f) : Vector4.Zero);

        ImGui.PushStyleColor(ImGuiCol.ButtonHovered, new Vector4(0.5f, 0.5f, 0.5f, 0.2f));
        ImGui.PushStyleColor(ImGuiCol.ButtonActive, new Vector4(0.5f, 0.5f, 0.5f, 0.35f));
        ImGui.PushStyleVar(ImGuiStyleVar.FrameRounding, 0);

        ImGui.Button($"###pluginTesterCollapsibleBtn",
                     new Vector2(ImGui.GetWindowWidth() - (ImGuiHelpers.GlobalScale * 35), sectionSize));

        ImGui.PopStyleVar();

        ImGui.PopStyleColor(3);

        ImGui.SetCursorPos(startCursor);

        var hasIcon = this.testerIcon != null;

        var iconTex = this.imageCache.DefaultIcon;
        if (hasIcon) iconTex = this.testerIcon;

        var iconSize = ImGuiHelpers.ScaledVector2(64, 64);

        var cursorBeforeImage = ImGui.GetCursorPos();
        ImGui.Image(iconTex.ImGuiHandle, iconSize);
        ImGui.SameLine();

        if (this.testerError)
        {
            ImGui.SetCursorPos(cursorBeforeImage);
            ImGui.Image(this.imageCache.TroubleIcon.ImGuiHandle, iconSize);
            ImGui.SameLine();
        }
        else if (this.testerUpdateAvailable)
        {
            ImGui.SetCursorPos(cursorBeforeImage);
            ImGui.Image(this.imageCache.UpdateIcon.ImGuiHandle, iconSize);
            ImGui.SameLine();
        }

        ImGuiHelpers.ScaledDummy(5);
        ImGui.SameLine();

        var cursor = ImGui.GetCursorPos();
        // Name
        ImGui.Text("My Cool Plugin");

        // Download count
        var downloadCountText = Locs.PluginBody_AuthorWithDownloadCount("Plugin Enjoyer", 69420);

        ImGui.SameLine();
        ImGui.TextColored(ImGuiColors.DalamudGrey3, downloadCountText);

        cursor.Y += ImGui.GetTextLineHeightWithSpacing();
        ImGui.SetCursorPos(cursor);

        // Description
        ImGui.TextWrapped("This plugin does very many great things.");

        startCursor.Y += sectionSize;
        ImGui.SetCursorPos(startCursor);

        ImGuiHelpers.ScaledDummy(5);

        ImGui.Indent();

        // Description
        ImGui.TextWrapped("This is a description.\nIt has multiple lines.\nTruly descriptive.");

        ImGuiHelpers.ScaledDummy(5);

        // Controls
        var disabled = this.updateStatus == OperationStatus.InProgress ||
                       this.installStatus == OperationStatus.InProgress;

        var versionString = "1.0.0.0";

        if (disabled)
        {
            ImGuiComponents.DisabledButton(Locs.PluginButton_InstallVersion(versionString));
        }
        else
        {
            var buttonText = Locs.PluginButton_InstallVersion(versionString);
            ImGui.Button($"{buttonText}##{buttonText}testing");
        }

        this.DrawVisitRepoUrlButton("https://google.com");

        if (this.testerImages != null)
        {
            ImGuiHelpers.ScaledDummy(5);

            const float thumbFactor = 2.7f;

            var scrollBarSize = 15;
            ImGui.PushStyleVar(ImGuiStyleVar.ScrollbarSize, scrollBarSize);
            ImGui.PushStyleColor(ImGuiCol.ScrollbarBg, Vector4.Zero);

            var width = ImGui.GetWindowWidth();

            if (ImGui.BeginChild(
                    "pluginTestingImageScrolling",
                    new Vector2(width - (70 * ImGuiHelpers.GlobalScale),
                                (PluginImageCache.PluginImageHeight / thumbFactor) + scrollBarSize),
                    false,
                    ImGuiWindowFlags.HorizontalScrollbar |
                    ImGuiWindowFlags.NoScrollWithMouse |
                    ImGuiWindowFlags.NoBackground))
            {
                if (this.testerImages != null && this.testerImages is { Length: > 0 })
                {
                    for (var i = 0; i < this.testerImages.Length; i++)
                    {
                        var popupId = $"pluginTestingImage{i}";
                        var image = this.testerImages[i];
                        if (image == null)
                            continue;

                        ImGui.PushStyleVar(ImGuiStyleVar.PopupBorderSize, 0);
                        ImGui.PushStyleVar(ImGuiStyleVar.WindowPadding, Vector2.Zero);
                        ImGui.PushStyleVar(ImGuiStyleVar.FramePadding, Vector2.Zero);

                        if (ImGui.BeginPopup(popupId))
                        {
                            if (ImGui.ImageButton(image.ImGuiHandle, new Vector2(image.Width, image.Height)))
                                ImGui.CloseCurrentPopup();

                            ImGui.EndPopup();
                        }

                        ImGui.PopStyleVar(3);

                        ImGui.PushStyleVar(ImGuiStyleVar.FramePadding, Vector2.Zero);

                        float xAct = image.Width;
                        float yAct = image.Height;
                        float xMax = PluginImageCache.PluginImageWidth;
                        float yMax = PluginImageCache.PluginImageHeight;

                        // scale image if undersized
                        if (xAct < xMax && yAct < yMax)
                        {
                            var scale = Math.Min(xMax / xAct, yMax / yAct);
                            xAct *= scale;
                            yAct *= scale;
                        }

                        var size = ImGuiHelpers.ScaledVector2(xAct / thumbFactor, yAct / thumbFactor);
                        if (ImGui.ImageButton(image.ImGuiHandle, size))
                            ImGui.OpenPopup(popupId);

                        ImGui.PopStyleVar();

                        if (i < this.testerImages.Length - 1)
                        {
                            ImGui.SameLine();
                            ImGuiHelpers.ScaledDummy(5);
                            ImGui.SameLine();
                        }
                    }
                }
            }

            ImGui.EndChild();

            ImGui.PopStyleVar();
            ImGui.PopStyleColor();

            ImGui.Unindent();
        }

        ImGuiHelpers.ScaledDummy(20);

        static void CheckImageSize(TextureWrap? image, int maxWidth, int maxHeight, bool requireSquare)
        {
            if (image == null)
                return;
            if (image.Width > maxWidth || image.Height > maxHeight)
                ImGui.TextColored(ImGuiColors.DalamudRed,
                                  $"Image is larger than the maximum allowed resolution ({image.Width}x{image.Height} > {maxWidth}x{maxHeight})");
            if (requireSquare && image.Width != image.Height)
                ImGui.TextColored(ImGuiColors.DalamudRed,
                                  $"Image must be square! Current size: {image.Width}x{image.Height}");
        }

        ImGui.InputText("Icon Path", ref this.testerIconPath, 1000);
        if (this.testerIcon != null)
            CheckImageSize(this.testerIcon, PluginImageCache.PluginIconWidth, PluginImageCache.PluginIconHeight, true);
        ImGui.InputText("Image 1 Path", ref this.testerImagePaths[0], 1000);
        if (this.testerImages?.Length > 0)
            CheckImageSize(this.testerImages[0], PluginImageCache.PluginImageWidth, PluginImageCache.PluginImageHeight,
                           false);
        ImGui.InputText("Image 2 Path", ref this.testerImagePaths[1], 1000);
        if (this.testerImages?.Length > 1)
            CheckImageSize(this.testerImages[1], PluginImageCache.PluginImageWidth, PluginImageCache.PluginImageHeight,
                           false);
        ImGui.InputText("Image 3 Path", ref this.testerImagePaths[2], 1000);
        if (this.testerImages?.Length > 2)
            CheckImageSize(this.testerImages[2], PluginImageCache.PluginImageWidth, PluginImageCache.PluginImageHeight,
                           false);
        ImGui.InputText("Image 4 Path", ref this.testerImagePaths[3], 1000);
        if (this.testerImages?.Length > 3)
            CheckImageSize(this.testerImages[3], PluginImageCache.PluginImageWidth, PluginImageCache.PluginImageHeight,
                           false);
        ImGui.InputText("Image 5 Path", ref this.testerImagePaths[4], 1000);
        if (this.testerImages?.Length > 4)
            CheckImageSize(this.testerImages[4], PluginImageCache.PluginImageWidth, PluginImageCache.PluginImageHeight,
                           false);

        var im = Service<InterfaceManager>.Get();
        if (ImGui.Button("Load"))
        {
            try
            {
                if (this.testerIcon != null)
                {
                    this.testerIcon.Dispose();
                    this.testerIcon = null;
                }

                if (!this.testerIconPath.IsNullOrEmpty())
                {
                    this.testerIcon = im.LoadImage(this.testerIconPath);
                }

                this.testerImages = new TextureWrap[this.testerImagePaths.Length];

                for (var i = 0; i < this.testerImagePaths.Length; i++)
                {
                    if (this.testerImagePaths[i].IsNullOrEmpty())
                        continue;

                    if (this.testerImages[i] != null)
                    {
                        this.testerImages[i].Dispose();
                        this.testerImages[i] = null;
                    }

                    this.testerImages[i] = im.LoadImage(this.testerImagePaths[i]);
                }
            }
            catch (Exception ex)
            {
                Log.Error(ex, "Could not load plugin images for testing.");
            }
        }

        ImGui.Checkbox("Failed", ref this.testerError);
        ImGui.Checkbox("Has Update", ref this.testerUpdateAvailable);
    }

    private bool DrawPluginListLoading()
    {
        var pluginManager = Service<PluginManager>.Get();

        var ready = pluginManager.PluginsReady && pluginManager.ReposReady;

        if (!ready)
        {
            ImGui.TextColored(ImGuiColors.DalamudGrey, Locs.TabBody_LoadingPlugins);
        }

        var failedRepos = pluginManager.Repos
                                       .Where(repo => repo.State == PluginRepositoryState.Fail)
                                       .ToArray();

        if (failedRepos.Length > 0)
        {
            var failText = Locs.TabBody_DownloadFailed;
            var aggFailText = failedRepos
                              .Select(repo => $"{failText} ({repo.PluginMasterUrl})")
                              .Aggregate((s1, s2) => $"{s1}\n{s2}");

            ImGui.TextColored(ImGuiColors.DalamudRed, aggFailText);
        }

        return ready;
    }

    private bool DrawPluginCollapsingHeader(
        string label, LocalPlugin? plugin, PluginManifest manifest, bool isThirdParty, bool trouble,
        bool updateAvailable, bool isNew, bool installableOutdated, bool isOrphan, Action drawContextMenuAction,
        int index)
    {
        ImGui.Separator();

        var isOpen = this.openPluginCollapsibles.Contains(index);

        var sectionSize = ImGuiHelpers.GlobalScale * 66;
        var startCursor = ImGui.GetCursorPos();

        ImGui.PushStyleColor(ImGuiCol.Button, isOpen ? new Vector4(0.5f, 0.5f, 0.5f, 0.1f) : Vector4.Zero);

        ImGui.PushStyleColor(ImGuiCol.ButtonHovered, new Vector4(0.5f, 0.5f, 0.5f, 0.2f));
        ImGui.PushStyleColor(ImGuiCol.ButtonActive, new Vector4(0.5f, 0.5f, 0.5f, 0.35f));
        ImGui.PushStyleVar(ImGuiStyleVar.FrameRounding, 0);

        if (ImGui.Button($"###plugin{index}CollapsibleBtn",
                         new Vector2(ImGui.GetWindowWidth() - (ImGuiHelpers.GlobalScale * 35), sectionSize)))
        {
            if (isOpen)
            {
                this.openPluginCollapsibles.Remove(index);
            }
            else
            {
                this.openPluginCollapsibles.Add(index);
            }

            isOpen = !isOpen;
        }

        drawContextMenuAction?.Invoke();

        ImGui.PopStyleVar();

        ImGui.PopStyleColor(3);

        ImGui.SetCursorPos(startCursor);

        var pluginDisabled = plugin is { IsDisabled: true };

        var iconSize = ImGuiHelpers.ScaledVector2(64, 64);
        var cursorBeforeImage = ImGui.GetCursorPos();
        var rectOffset = ImGui.GetWindowContentRegionMin() + ImGui.GetWindowPos();
        if (ImGui.IsRectVisible(rectOffset + cursorBeforeImage, rectOffset + cursorBeforeImage + iconSize))
        {
            var iconTex = this.imageCache.DefaultIcon;
            var hasIcon = this.imageCache.TryGetIcon(plugin, manifest, isThirdParty, out var cachedIconTex);
            if (hasIcon && cachedIconTex != null)
            {
                iconTex = cachedIconTex;
            }

            if (pluginDisabled || installableOutdated)
            {
                ImGui.PushStyleVar(ImGuiStyleVar.Alpha, 0.4f);
            }

            ImGui.Image(iconTex.ImGuiHandle, iconSize);

            if (pluginDisabled || installableOutdated)
            {
                ImGui.PopStyleVar();
            }

            ImGui.SameLine();
            ImGui.SetCursorPos(cursorBeforeImage);
        }

        var isLoaded = plugin is { IsLoaded: true };

        if (updateAvailable)
            ImGui.Image(this.imageCache.UpdateIcon.ImGuiHandle, iconSize);
        else if ((trouble && !pluginDisabled) || isOrphan)
            ImGui.Image(this.imageCache.TroubleIcon.ImGuiHandle, iconSize);
        else if (installableOutdated)
            ImGui.Image(this.imageCache.OutdatedInstallableIcon.ImGuiHandle, iconSize);
        else if (pluginDisabled)
            ImGui.Image(this.imageCache.DisabledIcon.ImGuiHandle, iconSize);
        else if (isLoaded && isThirdParty)
            ImGui.Image(this.imageCache.ThirdInstalledIcon.ImGuiHandle, iconSize);
        else if (isThirdParty)
            ImGui.Image(this.imageCache.ThirdIcon.ImGuiHandle, iconSize);
        else if (isLoaded)
            ImGui.Image(this.imageCache.InstalledIcon.ImGuiHandle, iconSize);
        else
            ImGui.Dummy(iconSize);
        ImGui.SameLine();

        ImGuiHelpers.ScaledDummy(5);
        ImGui.SameLine();

        var cursor = ImGui.GetCursorPos();

        // Name
        ImGui.TextUnformatted(label);

        // Download count
        var downloadCountText = manifest.DownloadCount > 0
                                    ? Locs.PluginBody_AuthorWithDownloadCount(manifest.Author, manifest.DownloadCount)
                                    : Locs.PluginBody_AuthorWithDownloadCountUnavailable(manifest.Author);

        ImGui.SameLine();
        ImGui.TextColored(ImGuiColors.DalamudGrey3, downloadCountText);

        if (isNew)
        {
            ImGui.SameLine();
            ImGui.TextColored(ImGuiColors.TankBlue, Locs.PluginTitleMod_New);
        }

        cursor.Y += ImGui.GetTextLineHeightWithSpacing();
        ImGui.SetCursorPos(cursor);

        // Outdated warning
        if (plugin is { IsOutdated: true, IsBanned: false } || installableOutdated)
        {
            ImGui.PushStyleColor(ImGuiCol.Text, ImGuiColors.DalamudRed);
            ImGui.TextWrapped(Locs.PluginBody_Outdated);
            ImGui.PopStyleColor();
        }
        else if (plugin is { IsBanned: true })
        {
            // Banned warning
            ImGui.PushStyleColor(ImGuiCol.Text, ImGuiColors.DalamudRed);
            ImGuiHelpers.SafeTextWrapped(plugin.BanReason.IsNullOrEmpty()
                                             ? Locs.PluginBody_Banned
                                             : Locs.PluginBody_BannedReason(plugin.BanReason));

            ImGui.PopStyleColor();
        }
        else if (plugin is { IsOrphaned: true })
        {
            ImGui.PushStyleColor(ImGuiCol.Text, ImGuiColors.DalamudRed);
            ImGui.TextWrapped(Locs.PluginBody_Orphaned);
            ImGui.PopStyleColor();
        }
        else if (plugin is { IsDecommissioned: true } && !plugin.Manifest.IsThirdParty)
        {
            ImGui.PushStyleColor(ImGuiCol.Text, ImGuiColors.DalamudRed);
            ImGui.TextWrapped(Locs.PluginBody_NoServiceOfficial);
            ImGui.PopStyleColor();
        }
        else if (plugin is { IsDecommissioned: true } && plugin.Manifest.IsThirdParty)
        {
            ImGui.PushStyleColor(ImGuiCol.Text, ImGuiColors.DalamudRed);
            ImGui.TextWrapped(Locs.PluginBody_NoServiceThird);
            ImGui.PopStyleColor();
        }
        else if (plugin != null && !plugin.CheckPolicy())
        {
            ImGui.PushStyleColor(ImGuiCol.Text, ImGuiColors.DalamudRed);
            ImGui.TextWrapped(Locs.PluginBody_Policy);
            ImGui.PopStyleColor();
        }
        else if (plugin is { State: PluginState.LoadError or PluginState.DependencyResolutionFailed })
        {
            // Load failed warning
            ImGui.PushStyleColor(ImGuiCol.Text, ImGuiColors.DalamudRed);
            ImGui.TextWrapped(Locs.PluginBody_LoadFailed);
            ImGui.PopStyleColor();
        }

        ImGui.SetCursorPosX(cursor.X);

        // Description
        if (plugin is null or { IsOutdated: false, IsBanned: false } && !trouble)
        {
            if (!string.IsNullOrWhiteSpace(manifest.Punchline))
            {
                ImGuiHelpers.SafeTextWrapped(manifest.Punchline);
            }
            else if (!string.IsNullOrWhiteSpace(manifest.Description))
            {
                const int punchlineLen = 200;
                var firstLine = manifest.Description.Split(new[] { '\r', '\n' })[0];

                ImGuiHelpers.SafeTextWrapped(firstLine.Length < punchlineLen
                                                 ? firstLine
                                                 : firstLine[..punchlineLen]);
            }
        }

        startCursor.Y += sectionSize;
        ImGui.SetCursorPos(startCursor);

        return isOpen;
    }

    private void DrawChangelog(IChangelogEntry log)
    {
        ImGui.Separator();

        var startCursor = ImGui.GetCursorPos();

        var iconSize = ImGuiHelpers.ScaledVector2(64, 64);
        var cursorBeforeImage = ImGui.GetCursorPos();
        var rectOffset = ImGui.GetWindowContentRegionMin() + ImGui.GetWindowPos();
        if (ImGui.IsRectVisible(rectOffset + cursorBeforeImage, rectOffset + cursorBeforeImage + iconSize))
        {
            TextureWrap icon;
            if (log is PluginChangelogEntry pluginLog)
            {
                icon = this.imageCache.DefaultIcon;
                var hasIcon = this.imageCache.TryGetIcon(pluginLog.Plugin, pluginLog.Plugin.Manifest,
                                                         pluginLog.Plugin.Manifest.IsThirdParty, out var cachedIconTex);
                if (hasIcon && cachedIconTex != null)
                {
                    icon = cachedIconTex;
                }
            }
            else
            {
                icon = this.imageCache.CorePluginIcon;
            }

            ImGui.Image(icon.ImGuiHandle, iconSize);
        }
        else
        {
            ImGui.Dummy(iconSize);
        }

        ImGui.SameLine();

        ImGuiHelpers.ScaledDummy(5);

        ImGui.SameLine();
        var cursor = ImGui.GetCursorPos();
        ImGui.TextUnformatted(log.Title);

        ImGui.SameLine();
        ImGui.TextColored(ImGuiColors.DalamudGrey3, $" v{log.Version}");
        if (log.Author != null)
        {
            ImGui.SameLine();
            ImGui.TextColored(ImGuiColors.DalamudGrey3, Locs.PluginBody_AuthorWithoutDownloadCount(log.Author));
        }

        cursor.Y += ImGui.GetTextLineHeightWithSpacing();
        ImGui.SetCursorPos(cursor);

        ImGuiHelpers.SafeTextWrapped(log.Text);

        var endCursor = ImGui.GetCursorPos();

        var sectionSize = Math.Max(
            66 * ImGuiHelpers.GlobalScale, // min size due to icons
            endCursor.Y - startCursor.Y);

        startCursor.Y += sectionSize;
        ImGui.SetCursorPos(startCursor);
    }

    private void DrawAvailablePlugin(RemotePluginManifest manifest, int index)
    {
        var configuration = Service<DalamudConfiguration>.Get();
        var notifications = Service<NotificationManager>.Get();
        var pluginManager = Service<PluginManager>.Get();

        var useTesting = pluginManager.UseTesting(manifest);
        var wasSeen = this.WasPluginSeen(manifest.InternalName);

        var isOutdated = manifest.DalamudApiLevel < PluginManager.DalamudApiLevel;

        // Check for valid versions
        if ((useTesting && manifest.TestingAssemblyVersion == null) || manifest.AssemblyVersion == null)
        {
            // Without a valid version, quit
            return;
        }

        // Name
        var label = manifest.Name;

        // Testing
        if (useTesting)
        {
            label += Locs.PluginTitleMod_TestingVersion;
        }
        else if (manifest.IsTestingExclusive)
        {
            label += Locs.PluginTitleMod_TestingExclusive;
        }
        else if (configuration.DoPluginTest && PluginManager.HasTestingVersion(manifest))
        {
            label += Locs.PluginTitleMod_TestingAvailable;
        }

        ImGui.PushID($"available{index}{manifest.InternalName}");

        var isThirdParty = manifest.SourceRepo.IsThirdParty;
        if (this.DrawPluginCollapsingHeader(label, null, manifest, isThirdParty, false, false, !wasSeen, isOutdated,
                                            false, () => this.DrawAvailablePluginContextMenu(manifest), index))
        {
            if (!wasSeen)
                configuration.SeenPluginInternalName.Add(manifest.InternalName);

            ImGuiHelpers.ScaledDummy(5);

            ImGui.Indent();

            // Installable from
            if (manifest.SourceRepo.IsThirdParty)
            {
                var repoText = Locs.PluginBody_Plugin3rdPartyRepo(manifest.SourceRepo.PluginMasterUrl);
                ImGui.TextColored(ImGuiColors.DalamudGrey3, repoText);

                ImGuiHelpers.ScaledDummy(2);
            }

            // Description
            if (!string.IsNullOrWhiteSpace(manifest.Description))
            {
                ImGuiHelpers.SafeTextWrapped(manifest.Description);
            }

            ImGuiHelpers.ScaledDummy(5);

            // Controls
            var disabled = this.updateStatus == OperationStatus.InProgress ||
                           this.installStatus == OperationStatus.InProgress || isOutdated;

            var versionString = useTesting
                                    ? $"{manifest.TestingAssemblyVersion}"
                                    : $"{manifest.AssemblyVersion}";

            if (pluginManager.SafeMode)
            {
                ImGuiComponents.DisabledButton(Locs.PluginButton_SafeMode);
            }
            else if (disabled)
            {
                ImGuiComponents.DisabledButton(Locs.PluginButton_InstallVersion(versionString));
            }
            else
            {
                var buttonText = Locs.PluginButton_InstallVersion(versionString);
                if (ImGui.Button($"{buttonText}##{buttonText}{index}"))
                {
                    this.installStatus = OperationStatus.InProgress;
                    this.loadingIndicatorKind = LoadingIndicatorKind.Installing;

                    Task.Run(() => pluginManager.InstallPluginAsync(manifest, useTesting || manifest.IsTestingExclusive,
                                                                    PluginLoadReason.Installer))
                        .ContinueWith(task =>
                        {
                            // There is no need to set as Complete for an individual plugin installation
                            this.installStatus = OperationStatus.Idle;
                            if (this.DisplayErrorContinuation(task, Locs.ErrorModal_InstallFail(manifest.Name)))
                            {
                                if (task.Result.State == PluginState.Loaded)
                                {
                                    notifications.AddNotification(Locs.Notifications_PluginInstalled(manifest.Name),
                                                                  Locs.Notifications_PluginInstalledTitle,
                                                                  NotificationType.Success);
                                }
                                else
                                {
                                    notifications.AddNotification(Locs.Notifications_PluginNotInstalled(manifest.Name),
                                                                  Locs.Notifications_PluginNotInstalledTitle,
                                                                  NotificationType.Error);
                                    this.ShowErrorModal(Locs.ErrorModal_InstallFail(manifest.Name));
                                }
                            }
                        });
                }
            }

            this.DrawVisitRepoUrlButton(manifest.RepoUrl);

            if (!manifest.SourceRepo.IsThirdParty && manifest.AcceptsFeedback)
            {
                this.DrawSendFeedbackButton(manifest, false);
            }

            ImGuiHelpers.ScaledDummy(5);

            if (this.DrawPluginImages(null, manifest, isThirdParty, index))
                ImGuiHelpers.ScaledDummy(5);

            ImGui.Unindent();
        }

        ImGui.PopID();
    }

    private void DrawAvailablePluginContextMenu(PluginManifest manifest)
    {
        var configuration = Service<DalamudConfiguration>.Get();
        var pluginManager = Service<PluginManager>.Get();
        var startInfo = Service<DalamudStartInfo>.Get();

        if (ImGui.BeginPopupContextItem("ItemContextMenu"))
        {
            if (ImGui.Selectable(Locs.PluginContext_MarkAllSeen))
            {
                configuration.SeenPluginInternalName.AddRange(this.pluginListAvailable.Select(x => x.InternalName));
                configuration.QueueSave();
                pluginManager.RefilterPluginMasters();
            }

            if (ImGui.Selectable(Locs.PluginContext_HidePlugin))
            {
                Log.Debug($"Adding {manifest.InternalName} to hidden plugins");
                configuration.HiddenPluginInternalName.Add(manifest.InternalName);
                configuration.QueueSave();
                pluginManager.RefilterPluginMasters();
            }

            if (ImGui.Selectable(Locs.PluginContext_DeletePluginConfig))
            {
                Log.Debug($"Deleting config for {manifest.InternalName}");

                this.installStatus = OperationStatus.InProgress;

                Task.Run(() =>
                    {
                        pluginManager.PluginConfigs.Delete(manifest.InternalName);

                        var path = Path.Combine(startInfo.PluginDirectory, manifest.InternalName);
                        if (Directory.Exists(path))
                            Directory.Delete(path, true);
                    })
                    .ContinueWith(task =>
                    {
                        this.installStatus = OperationStatus.Idle;

                        this.DisplayErrorContinuation(task, Locs.ErrorModal_DeleteConfigFail(manifest.InternalName));
                    });
            }

            ImGui.EndPopup();
        }
    }

    private void DrawInstalledPlugin(LocalPlugin plugin, int index, bool showInstalled = false)
    {
        var configuration = Service<DalamudConfiguration>.Get();
        var commandManager = Service<CommandManager>.Get();

        var testingOptIn =
            configuration.PluginTestingOptIns?.FirstOrDefault(x => x.InternalName == plugin.Manifest.InternalName);
        var trouble = false;

        // Name
        var label = plugin.Manifest.Name;

        // Dev
        if (plugin.IsDev)
        {
            label += Locs.PluginTitleMod_DevPlugin;
        }

        // Testing
        if (plugin.Manifest.Testing)
        {
            label += Locs.PluginTitleMod_TestingVersion;
        }

        if (plugin.Manifest.IsAvailableForTesting && configuration.DoPluginTest && testingOptIn == null)
        {
            label += Locs.PluginTitleMod_TestingAvailable;
        }

        // Freshly installed
        if (showInstalled)
        {
            label += Locs.PluginTitleMod_Installed;
        }

        // Disabled
        if (plugin.IsDisabled || !plugin.CheckPolicy())
        {
            label += Locs.PluginTitleMod_Disabled;
            trouble = true;
        }

        // Load error
        if (plugin.State is PluginState.LoadError or PluginState.DependencyResolutionFailed && plugin.CheckPolicy()
            && !plugin.IsOutdated && !plugin.IsBanned && !plugin.IsOrphaned)
        {
            label += Locs.PluginTitleMod_LoadError;
            trouble = true;
        }

        // Unload error
        if (plugin.State == PluginState.UnloadError)
        {
            label += Locs.PluginTitleMod_UnloadError;
            trouble = true;
        }

        var availablePluginUpdate = this.pluginListUpdatable.FirstOrDefault(up => up.InstalledPlugin == plugin);
        // Update available
        if (availablePluginUpdate != default)
        {
            label += Locs.PluginTitleMod_HasUpdate;
        }

        // Freshly updated
        var thisWasUpdated = false;
        if (this.updatedPlugins != null && !plugin.IsDev)
        {
            var update =
                this.updatedPlugins.FirstOrDefault(update => update.InternalName == plugin.Manifest.InternalName);
            if (update != default)
            {
                if (update.WasUpdated)
                {
                    thisWasUpdated = true;
                    label += Locs.PluginTitleMod_Updated;
                }
                else
                {
                    label += Locs.PluginTitleMod_UpdateFailed;
                }
            }
        }

        // Outdated API level
        if (plugin.IsOutdated)
        {
            label += Locs.PluginTitleMod_OutdatedError;
            trouble = true;
        }

        // Banned
        if (plugin.IsBanned)
        {
            label += Locs.PluginTitleMod_BannedError;
            trouble = true;
        }

        // Orphaned
        if (plugin.IsOrphaned)
        {
            label += Locs.PluginTitleMod_OrphanedError;
            trouble = true;
        }

        // Out of service
        if (plugin.IsDecommissioned && !plugin.IsOrphaned)
        {
            label += Locs.PluginTitleMod_NoService;
            trouble = true;
        }

        // Scheduled for deletion
        if (plugin.Manifest.ScheduledForDeletion)
        {
            label += Locs.PluginTitleMod_ScheduledForDeletion;
        }

        ImGui.PushID($"installed{index}{plugin.Manifest.InternalName}");
        var hasChangelog = !plugin.Manifest.Changelog.IsNullOrEmpty();

        if (this.DrawPluginCollapsingHeader(label, plugin, plugin.Manifest, plugin.Manifest.IsThirdParty, trouble,
                                            availablePluginUpdate != default, false, false, plugin.IsOrphaned,
                                            () => this.DrawInstalledPluginContextMenu(plugin, testingOptIn), index))
        {
            if (!this.WasPluginSeen(plugin.Manifest.InternalName))
                configuration.SeenPluginInternalName.Add(plugin.Manifest.InternalName);

            var manifest = plugin.Manifest;

            ImGui.Indent();

            // Name
            ImGui.TextUnformatted(manifest.Name);

            // Download count
            var downloadText = plugin.IsDev
                                   ? Locs.PluginBody_AuthorWithoutDownloadCount(manifest.Author)
                                   : manifest.DownloadCount > 0
                                       ? Locs.PluginBody_AuthorWithDownloadCount(
                                           manifest.Author, manifest.DownloadCount)
                                       : Locs.PluginBody_AuthorWithDownloadCountUnavailable(manifest.Author);

            ImGui.SameLine();
            ImGui.TextColored(ImGuiColors.DalamudGrey3, downloadText);

            var isThirdParty = manifest.IsThirdParty;
<<<<<<< HEAD
            var canFeedback = !isThirdParty && !plugin.IsDev &&
                              plugin.Manifest.DalamudApiLevel == PluginManager.DalamudApiLevel &&
                              plugin.Manifest.AcceptsFeedback && availablePluginUpdate == default;
=======
            var canFeedback = !isThirdParty &&
                              !plugin.IsDev &&
                              !plugin.IsOrphaned &&
                              plugin.Manifest.DalamudApiLevel == PluginManager.DalamudApiLevel &&
                              plugin.Manifest.AcceptsFeedback &&
                              availablePluginUpdate == default;
>>>>>>> c526c945

            // Installed from
            if (plugin.IsDev)
            {
                var fileText = Locs.PluginBody_DevPluginPath(plugin.DllFile.FullName);
                ImGui.TextColored(ImGuiColors.DalamudGrey3, fileText);
            }
            else if (isThirdParty)
            {
                var repoText = Locs.PluginBody_Plugin3rdPartyRepo(manifest.InstalledFromUrl);
                ImGui.TextColored(ImGuiColors.DalamudGrey3, repoText);
            }

            // Description
            if (!string.IsNullOrWhiteSpace(manifest.Description))
            {
                ImGuiHelpers.SafeTextWrapped(manifest.Description);
            }

            // Available commands (if loaded)
            if (plugin.IsLoaded)
            {
                var commands = commandManager.Commands
                                             .Where(cInfo => cInfo.Value.ShowInHelp && cInfo.Value.LoaderAssemblyName ==
                                                             plugin.Manifest.InternalName)
                                             .ToArray();

                if (commands.Any())
                {
                    ImGui.Dummy(ImGuiHelpers.ScaledVector2(10f, 10f));
                    foreach (var command in commands)
                    {
                        ImGuiHelpers.SafeTextWrapped($"{command.Key} → {command.Value.HelpMessage}");
                    }
                }
            }

            // Controls
            this.DrawPluginControlButton(plugin, availablePluginUpdate);
            this.DrawDevPluginButtons(plugin);
            this.DrawDeletePluginButton(plugin);
            this.DrawVisitRepoUrlButton(plugin.Manifest.RepoUrl);

            if (canFeedback)
            {
                this.DrawSendFeedbackButton(plugin.Manifest, plugin.IsTesting);
            }

            if (availablePluginUpdate != default)
                this.DrawUpdateSinglePluginButton(availablePluginUpdate);

            ImGui.SameLine();
            ImGui.TextColored(ImGuiColors.DalamudGrey3, $" v{plugin.Manifest.EffectiveVersion}");

            ImGuiHelpers.ScaledDummy(5);

            if (this.DrawPluginImages(plugin, manifest, isThirdParty, index))
                ImGuiHelpers.ScaledDummy(5);

            ImGui.Unindent();

            if (hasChangelog)
            {
                if (ImGui.TreeNode(Locs.PluginBody_CurrentChangeLog(plugin.Manifest.EffectiveVersion)))
                {
                    this.DrawInstalledPluginChangelog(plugin.Manifest);
                    ImGui.TreePop();
                }
            }

            if (availablePluginUpdate != default &&
                !availablePluginUpdate.UpdateManifest.Changelog.IsNullOrWhitespace())
            {
                var availablePluginUpdateVersion = availablePluginUpdate.UseTesting
                                                       ? availablePluginUpdate.UpdateManifest.TestingAssemblyVersion
                                                       : availablePluginUpdate.UpdateManifest.AssemblyVersion;
                if (ImGui.TreeNode(Locs.PluginBody_UpdateChangeLog(availablePluginUpdateVersion)))
                {
                    this.DrawInstalledPluginChangelog(availablePluginUpdate.UpdateManifest);
                    ImGui.TreePop();
                }
            }
        }

        if (thisWasUpdated && hasChangelog)
        {
            this.DrawInstalledPluginChangelog(plugin.Manifest);
        }

        ImGui.PopID();
    }

    private void DrawInstalledPluginChangelog(PluginManifest manifest)
    {
        ImGuiHelpers.ScaledDummy(5);

        ImGui.PushStyleColor(ImGuiCol.ChildBg, this.changelogBgColor);
        ImGui.PushStyleColor(ImGuiCol.Text, this.changelogTextColor);

        ImGui.PushStyleVar(ImGuiStyleVar.WindowPadding, new Vector2(7, 5));

        if (ImGui.BeginChild("##changelog", new Vector2(-1, 100), true,
                             ImGuiWindowFlags.NoNavFocus | ImGuiWindowFlags.NoNavInputs |
                             ImGuiWindowFlags.AlwaysAutoResize))
        {
            ImGui.Text("Changelog:");
            ImGuiHelpers.ScaledDummy(2);
            ImGuiHelpers.SafeTextWrapped(manifest.Changelog);
        }

        ImGui.EndChild();

        ImGui.PopStyleVar();
        ImGui.PopStyleColor(2);
    }

    private void DrawInstalledPluginContextMenu(LocalPlugin plugin, PluginTestingOptIn? optIn)
    {
        var pluginManager = Service<PluginManager>.Get();
        var configuration = Service<DalamudConfiguration>.Get();

        if (ImGui.BeginPopupContextItem("InstalledItemContextMenu"))
        {
            if (configuration.DoPluginTest)
            {
                var repoManifest =
                    this.pluginListAvailable.FirstOrDefault(x => x.InternalName == plugin.Manifest.InternalName);
                if (repoManifest?.IsTestingExclusive == true)
                    ImGui.BeginDisabled();

                if (ImGui.MenuItem(Locs.PluginContext_TestingOptIn, string.Empty, optIn != null))
                {
                    if (optIn != null)
                    {
                        configuration.PluginTestingOptIns!.Remove(optIn);

                        if (plugin.Manifest.TestingAssemblyVersion > repoManifest?.AssemblyVersion)
                        {
                            this.testingWarningModalOnNextFrame = true;
                        }
                    }
                    else
                    {
                        configuration.PluginTestingOptIns!.Add(new PluginTestingOptIn(plugin.Manifest.InternalName));
                    }

                    configuration.QueueSave();
                }

                if (repoManifest?.IsTestingExclusive == true)
                    ImGui.EndDisabled();
            }

            if (ImGui.MenuItem(Locs.PluginContext_DeletePluginConfigReload))
            {
                Log.Debug($"Deleting config for {plugin.Manifest.InternalName}");

                this.installStatus = OperationStatus.InProgress;

                Task.Run(() => pluginManager.DeleteConfigurationAsync(plugin))
                    .ContinueWith(task =>
                    {
                        this.installStatus = OperationStatus.Idle;

                        this.DisplayErrorContinuation(task, Locs.ErrorModal_DeleteConfigFail(plugin.Name));
                    });
            }

            ImGui.EndPopup();
        }
    }

    private void DrawPluginControlButton(LocalPlugin plugin, AvailablePluginUpdate? availableUpdate)
    {
        var notifications = Service<NotificationManager>.Get();
        var pluginManager = Service<PluginManager>.Get();

        // Disable everything if the updater is running or another plugin is operating
        var disabled = this.updateStatus == OperationStatus.InProgress ||
                       this.installStatus == OperationStatus.InProgress;

        // Disable everything if the plugin is outdated
        disabled = disabled || (plugin.IsOutdated && !pluginManager.LoadAllApiLevels) || plugin.IsBanned;

        // Disable everything if the plugin is orphaned
        // Control will immediately be disabled once the plugin is disabled
        disabled = disabled || (plugin.IsOrphaned && !plugin.IsLoaded);

        // Disable everything if the plugin failed to load
        disabled = disabled || plugin.State == PluginState.LoadError ||
                   plugin.State == PluginState.DependencyResolutionFailed;

        // Disable everything if we're working
        disabled = disabled || plugin.State == PluginState.Loading || plugin.State == PluginState.Unloading;

        var toggleId = plugin.Manifest.InternalName;
        var isLoadedAndUnloadable = plugin.State == PluginState.Loaded ||
                                    plugin.State == PluginState.DependencyResolutionFailed;

        StyleModelV1.DalamudStandard.Push();

        if (plugin.State == PluginState.UnloadError && !plugin.IsDev)
        {
            ImGuiComponents.DisabledButton(FontAwesomeIcon.Frown);

            if (ImGui.IsItemHovered())
                ImGui.SetTooltip(Locs.PluginButtonToolTip_UnloadFailed);
        }
        else if (disabled)
        {
            ImGuiComponents.DisabledToggleButton(toggleId, isLoadedAndUnloadable);
        }
        else
        {
            if (ImGuiComponents.ToggleButton(toggleId, ref isLoadedAndUnloadable))
            {
                if (!isLoadedAndUnloadable)
                {
                    this.enableDisableStatus = OperationStatus.InProgress;
                    this.loadingIndicatorKind = LoadingIndicatorKind.DisablingSingle;

                    Task.Run(() =>
                    {
                        if (plugin.IsDev)
                        {
                            plugin.ReloadManifest();
                        }

                        var unloadTask = Task.Run(() => plugin.UnloadAsync())
                                             .ContinueWith(this.DisplayErrorContinuation,
                                                           Locs.ErrorModal_UnloadFail(plugin.Name));

                        unloadTask.Wait();
                        if (!unloadTask.Result)
                        {
                            this.enableDisableStatus = OperationStatus.Complete;
                            return;
                        }

                        var disableTask = Task.Run(() => plugin.Disable())
                                              .ContinueWith(this.DisplayErrorContinuation,
                                                            Locs.ErrorModal_DisableFail(plugin.Name));

                        disableTask.Wait();
                        this.enableDisableStatus = OperationStatus.Complete;

                        if (!disableTask.Result)
                            return;

                        notifications.AddNotification(Locs.Notifications_PluginDisabled(plugin.Manifest.Name),
                                                      Locs.Notifications_PluginDisabledTitle, NotificationType.Success);
                    });
                }
                else
                {
                    var enabler = new Task(() =>
                    {
                        this.enableDisableStatus = OperationStatus.InProgress;
                        this.loadingIndicatorKind = LoadingIndicatorKind.EnablingSingle;

                        if (plugin.IsDev)
                        {
                            plugin.ReloadManifest();
                        }

                        var enableTask = Task.Run(plugin.Enable)
                                             .ContinueWith(
                                                 this.DisplayErrorContinuation,
                                                 Locs.ErrorModal_EnableFail(plugin.Name));

                        enableTask.Wait();
                        if (!enableTask.Result)
                        {
                            this.enableDisableStatus = OperationStatus.Complete;
                            return;
                        }

                        var loadTask = Task.Run(() => plugin.LoadAsync(PluginLoadReason.Installer))
                                           .ContinueWith(
                                               this.DisplayErrorContinuation,
                                               Locs.ErrorModal_LoadFail(plugin.Name));

                        loadTask.Wait();
                        this.enableDisableStatus = OperationStatus.Complete;

                        if (!loadTask.Result)
                            return;

                        notifications.AddNotification(
                            Locs.Notifications_PluginEnabled(plugin.Manifest.Name),
                            Locs.Notifications_PluginEnabledTitle,
                            NotificationType.Success);
                    });

                    if (availableUpdate != default && !availableUpdate.InstalledPlugin.IsDev)
                    {
                        this.ShowUpdateModal(plugin).ContinueWith(async t =>
                        {
                            var shouldUpdate = t.Result;

                            if (shouldUpdate)
                            {
                                await this.UpdateSinglePlugin(availableUpdate);
                            }
                            else
                            {
                                enabler.Start();
                            }
                        });
                    }
                    else
                    {
                        enabler.Start();
                    }
                }
            }
        }

        StyleModelV1.DalamudStandard.Pop();

        ImGui.SameLine();
        ImGuiHelpers.ScaledDummy(15, 0);

        if (plugin.State == PluginState.Loaded)
        {
            // Only if the plugin isn't broken.
            this.DrawOpenPluginSettingsButton(plugin);
        }
    }

    private async Task<bool> UpdateSinglePlugin(AvailablePluginUpdate update)
    {
        var pluginManager = Service<PluginManager>.Get();

        this.installStatus = OperationStatus.InProgress;
        this.loadingIndicatorKind = LoadingIndicatorKind.UpdatingSingle;

        return await Task.Run(async () => await pluginManager.UpdateSinglePluginAsync(update, true, false))
                         .ContinueWith(task =>
                         {
                             // There is no need to set as Complete for an individual plugin installation
                             this.installStatus = OperationStatus.Idle;

                             var errorMessage = Locs.ErrorModal_SingleUpdateFail(update.UpdateManifest.Name);
                             return this.DisplayErrorContinuation(task, errorMessage);
                         });
    }

    private void DrawUpdateSinglePluginButton(AvailablePluginUpdate update)
    {
        ImGui.SameLine();

        if (ImGuiComponents.IconButton(FontAwesomeIcon.Download))
        {
            Task.Run(() => this.UpdateSinglePlugin(update));
        }

        if (ImGui.IsItemHovered())
        {
            var updateVersion = update.UseTesting
                                    ? update.UpdateManifest.TestingAssemblyVersion
                                    : update.UpdateManifest.AssemblyVersion;
            ImGui.SetTooltip(Locs.PluginButtonToolTip_UpdateSingle(updateVersion.ToString()));
        }
    }

    private void DrawOpenPluginSettingsButton(LocalPlugin plugin)
    {
        if (plugin.DalamudInterface?.UiBuilder?.HasConfigUi ?? false)
        {
            ImGui.SameLine();
            if (ImGuiComponents.IconButton(FontAwesomeIcon.Cog))
            {
                try
                {
                    plugin.DalamudInterface.UiBuilder.OpenConfig();
                }
                catch (Exception ex)
                {
                    Log.Error(ex, $"Error during OpenConfigUi: {plugin.Name}");
                }
            }

            if (ImGui.IsItemHovered())
            {
                ImGui.SetTooltip(Locs.PluginButtonToolTip_OpenConfiguration);
            }
        }
    }

    private void DrawSendFeedbackButton(PluginManifest manifest, bool isTesting)
    {
        ImGui.SameLine();
        if (ImGuiComponents.IconButton(FontAwesomeIcon.Comment))
        {
            this.feedbackPlugin = manifest;
            this.feedbackModalOnNextFrame = true;
            this.feedbackIsTesting = isTesting;
        }

        if (ImGui.IsItemHovered())
        {
            ImGui.SetTooltip(Locs.FeedbackModal_Title);
        }
    }

    private void DrawDevPluginButtons(LocalPlugin localPlugin)
    {
        ImGui.SameLine();

        var configuration = Service<DalamudConfiguration>.Get();

        if (localPlugin is LocalDevPlugin plugin)
        {
            // https://colorswall.com/palette/2868/
            var greenColor = new Vector4(0x5C, 0xB8, 0x5C, 0xFF) / 0xFF;
            var redColor = new Vector4(0xD9, 0x53, 0x4F, 0xFF) / 0xFF;

            // Load on boot
            ImGui.PushStyleColor(ImGuiCol.Button, plugin.StartOnBoot ? greenColor : redColor);
            ImGui.PushStyleColor(ImGuiCol.ButtonHovered, plugin.StartOnBoot ? greenColor : redColor);

            ImGui.SameLine();
            if (ImGuiComponents.IconButton(FontAwesomeIcon.PowerOff))
            {
                plugin.StartOnBoot ^= true;
                configuration.QueueSave();
            }

            ImGui.PopStyleColor(2);

            if (ImGui.IsItemHovered())
            {
                ImGui.SetTooltip(Locs.PluginButtonToolTip_StartOnBoot);
            }

            // Automatic reload
            ImGui.PushStyleColor(ImGuiCol.Button, plugin.AutomaticReload ? greenColor : redColor);
            ImGui.PushStyleColor(ImGuiCol.ButtonHovered, plugin.AutomaticReload ? greenColor : redColor);

            ImGui.SameLine();
            if (ImGuiComponents.IconButton(FontAwesomeIcon.SyncAlt))
            {
                plugin.AutomaticReload ^= true;
                configuration.QueueSave();
            }

            ImGui.PopStyleColor(2);

            if (ImGui.IsItemHovered())
            {
                ImGui.SetTooltip(Locs.PluginButtonToolTip_AutomaticReloading);
            }
        }
    }

    private void DrawDeletePluginButton(LocalPlugin plugin)
    {
        /*var unloaded = plugin.State == PluginState.Unloaded || plugin.State == PluginState.LoadError;

        // When policy check fails, the plugin is never loaded
        var showButton = unloaded && (plugin.IsDev || plugin.IsOutdated || plugin.IsBanned || plugin.IsOrphaned || !plugin.CheckPolicy());

        if (!showButton)
            return;*/

        var pluginManager = Service<PluginManager>.Get();

        var devNotDeletable = plugin.IsDev && plugin.State != PluginState.Unloaded &&
                              plugin.State != PluginState.DependencyResolutionFailed;

        ImGui.SameLine();
        if (plugin.State == PluginState.Loaded || devNotDeletable)
        {
            ImGui.PushFont(InterfaceManager.IconFont);
            ImGuiComponents.DisabledButton(FontAwesomeIcon.TrashAlt.ToIconString());
            ImGui.PopFont();

            if (ImGui.IsItemHovered())
            {
                ImGui.SetTooltip(plugin.State == PluginState.Loaded
                                     ? Locs.PluginButtonToolTip_DeletePluginLoaded
                                     : Locs.PluginButtonToolTip_DeletePluginRestricted);
            }
        }
        else
        {
            if (ImGuiComponents.IconButton(FontAwesomeIcon.TrashAlt))
            {
                try
                {
                    if (plugin.IsDev)
                    {
                        plugin.DllFile.Delete();
                    }
                    else
                    {
                        plugin.ScheduleDeletion(!plugin.Manifest.ScheduledForDeletion);
                    }

                    if (plugin.State is PluginState.Unloaded or PluginState.DependencyResolutionFailed)
                    {
                        pluginManager.RemovePlugin(plugin);
                    }
                }
                catch (Exception ex)
                {
                    Log.Error(ex, $"Plugin installer threw an error during removal of {plugin.Name}");

                    this.ShowErrorModal(Locs.ErrorModal_DeleteFail(plugin.Name));
                }
            }

            if (ImGui.IsItemHovered())
            {
                string tooltipMessage;
                if (plugin.Manifest.ScheduledForDeletion)
                {
                    tooltipMessage = Locs.PluginButtonToolTip_DeletePluginScheduledCancel;
                }
                else if (plugin.State is PluginState.Unloaded or PluginState.DependencyResolutionFailed)
                {
                    tooltipMessage = Locs.PluginButtonToolTip_DeletePlugin;
                }
                else
                {
                    tooltipMessage = Locs.PluginButtonToolTip_DeletePluginScheduled;
                }

                ImGui.SetTooltip(tooltipMessage);
            }
        }
    }

    private void DrawVisitRepoUrlButton(string? repoUrl)
    {
        if (!string.IsNullOrEmpty(repoUrl) && repoUrl.StartsWith("https://"))
        {
            ImGui.SameLine();
            if (ImGuiComponents.IconButton(FontAwesomeIcon.Globe))
            {
                try
                {
                    _ = Process.Start(new ProcessStartInfo()
                    {
                        FileName = repoUrl,
                        UseShellExecute = true,
                    });
                }
                catch (Exception ex)
                {
                    Log.Error(ex, $"Could not open repoUrl: {repoUrl}");
                }
            }

            if (ImGui.IsItemHovered())
                ImGui.SetTooltip(Locs.PluginButtonToolTip_VisitPluginUrl);
        }
    }

    private bool DrawPluginImages(LocalPlugin? plugin, PluginManifest manifest, bool isThirdParty, int index)
    {
        var hasImages = this.imageCache.TryGetImages(plugin, manifest, isThirdParty, out var imageTextures);
        if (!hasImages || imageTextures.All(x => x == null))
            return false;

        const float thumbFactor = 2.7f;

        var scrollBarSize = 15;
        ImGui.PushStyleVar(ImGuiStyleVar.ScrollbarSize, scrollBarSize);
        ImGui.PushStyleColor(ImGuiCol.ScrollbarBg, Vector4.Zero);

        var width = ImGui.GetWindowWidth();

        if (ImGui.BeginChild($"plugin{index}ImageScrolling",
                             new Vector2(width - (70 * ImGuiHelpers.GlobalScale),
                                         (PluginImageCache.PluginImageHeight / thumbFactor) + scrollBarSize), false,
                             ImGuiWindowFlags.HorizontalScrollbar | ImGuiWindowFlags.NoScrollWithMouse |
                             ImGuiWindowFlags.NoBackground))
        {
            for (var i = 0; i < imageTextures.Length; i++)
            {
                var image = imageTextures[i];
                if (image == null)
                    continue;

                ImGui.PushStyleVar(ImGuiStyleVar.PopupBorderSize, 0);
                ImGui.PushStyleVar(ImGuiStyleVar.WindowPadding, Vector2.Zero);
                ImGui.PushStyleVar(ImGuiStyleVar.FramePadding, Vector2.Zero);

                var popupId = $"plugin{index}image{i}";
                if (ImGui.BeginPopup(popupId))
                {
                    if (ImGui.ImageButton(image.ImGuiHandle, new Vector2(image.Width, image.Height)))
                        ImGui.CloseCurrentPopup();

                    ImGui.EndPopup();
                }

                ImGui.PopStyleVar(3);

                ImGui.PushStyleVar(ImGuiStyleVar.FramePadding, Vector2.Zero);

                float xAct = image.Width;
                float yAct = image.Height;
                float xMax = PluginImageCache.PluginImageWidth;
                float yMax = PluginImageCache.PluginImageHeight;

                // scale image if undersized
                if (xAct < xMax && yAct < yMax)
                {
                    var scale = Math.Min(xMax / xAct, yMax / yAct);
                    xAct *= scale;
                    yAct *= scale;
                }

                var size = ImGuiHelpers.ScaledVector2(xAct / thumbFactor, yAct / thumbFactor);
                if (ImGui.ImageButton(image.ImGuiHandle, size))
                    ImGui.OpenPopup(popupId);

                ImGui.PopStyleVar();

                if (i < imageTextures.Length - 1)
                {
                    ImGui.SameLine();
                    ImGuiHelpers.ScaledDummy(5);
                    ImGui.SameLine();
                }
            }
        }

        ImGui.EndChild();

        ImGui.PopStyleVar();
        ImGui.PopStyleColor();

        return true;
    }

    private bool IsManifestFiltered(PluginManifest manifest)
    {
        var searchString = this.searchText.ToLowerInvariant();
        var hasSearchString = !string.IsNullOrWhiteSpace(searchString);
        var oldApi = manifest.DalamudApiLevel < PluginManager.DalamudApiLevel;
        var installed = this.IsManifestInstalled(manifest).IsInstalled;

        if (oldApi && !hasSearchString && !installed)
            return true;

        return hasSearchString && !(
                                       manifest.Name.ToLowerInvariant().Contains(searchString) ||
                                       manifest.InternalName.ToLowerInvariant().Contains(searchString) ||
                                       (!manifest.Author.IsNullOrEmpty() &&
                                        manifest.Author.Equals(this.searchText,
                                                               StringComparison.InvariantCultureIgnoreCase)) ||
                                       (!manifest.Punchline.IsNullOrEmpty() && manifest.Punchline.ToLowerInvariant()
                                            .Contains(searchString)) ||
                                       (manifest.Tags != null &&
                                        manifest.Tags.Contains(searchString,
                                                               StringComparer.InvariantCultureIgnoreCase)));
    }

    private (bool IsInstalled, LocalPlugin Plugin) IsManifestInstalled(PluginManifest? manifest)
    {
        if (manifest == null) return (false, default);

        var plugin =
            this.pluginListInstalled.FirstOrDefault(plugin => plugin.Manifest.InternalName == manifest.InternalName);
        var isInstalled = plugin != default;

        return (isInstalled, plugin);
    }

    private void OnAvailablePluginsChanged()
    {
        var pluginManager = Service<PluginManager>.Get();

        lock (this.listLock)
        {
            // By removing installed plugins only when the available plugin list changes (basically when the window is
            // opened), plugins that have been newly installed remain in the available plugin list as installed.
            this.pluginListAvailable = pluginManager.AvailablePlugins.ToList();
            this.pluginListUpdatable = pluginManager.UpdatablePlugins.ToList();
            this.ResortPlugins();
        }

        this.UpdateCategoriesOnPluginsChange();
    }

    private void OnInstalledPluginsChanged()
    {
        var pluginManager = Service<PluginManager>.Get();

        lock (this.listLock)
        {
            this.pluginListInstalled = pluginManager.InstalledPlugins.ToList();
            this.pluginListUpdatable = pluginManager.UpdatablePlugins.ToList();
            this.hasDevPlugins = this.pluginListInstalled.Any(plugin => plugin.IsDev);
            this.ResortPlugins();
        }

        this.UpdateCategoriesOnPluginsChange();
    }

    private void ResortPlugins()
    {
        switch (this.sortKind)
        {
            case PluginSortKind.Alphabetical:
                this.pluginListAvailable.Sort((p1, p2) => p1.Name.CompareTo(p2.Name));
                this.pluginListInstalled.Sort((p1, p2) => p1.Manifest.Name.CompareTo(p2.Manifest.Name));
                break;
            case PluginSortKind.DownloadCount:
                this.pluginListAvailable.Sort((p1, p2) => p2.DownloadCount.CompareTo(p1.DownloadCount));
                this.pluginListInstalled.Sort(
                    (p1, p2) => p2.Manifest.DownloadCount.CompareTo(p1.Manifest.DownloadCount));
                break;
            case PluginSortKind.LastUpdate:
                this.pluginListAvailable.Sort((p1, p2) => p2.LastUpdate.CompareTo(p1.LastUpdate));
                this.pluginListInstalled.Sort((p1, p2) => p2.Manifest.LastUpdate.CompareTo(p1.Manifest.LastUpdate));
                break;
            case PluginSortKind.NewOrNot:
                this.pluginListAvailable.Sort((p1, p2) => this.WasPluginSeen(p1.InternalName)
                                                              .CompareTo(this.WasPluginSeen(p2.InternalName)));
                this.pluginListInstalled.Sort((p1, p2) => this.WasPluginSeen(p1.Manifest.InternalName)
                                                              .CompareTo(this.WasPluginSeen(p2.Manifest.InternalName)));
                break;
            case PluginSortKind.NotInstalled:
                this.pluginListAvailable.Sort((p1, p2) => this
                                                          .pluginListInstalled
                                                          .Any(x => x.Manifest.InternalName == p1.InternalName)
                                                          .CompareTo(this.pluginListInstalled.Any(
                                                                         x => x.Manifest.InternalName ==
                                                                              p2.InternalName)));
                this.pluginListInstalled.Sort(
                    (p1, p2) => p1.Manifest.Name.CompareTo(p2.Manifest.Name)); // Makes no sense for installed plugins
                break;
            case PluginSortKind.EnabledDisabled:
                this.pluginListAvailable.Sort((p1, p2) =>
                {
                    bool IsEnabled(PluginManifest manifest)
                    {
                        return this.pluginListInstalled.Any(x => x.Manifest.InternalName == manifest.InternalName);
                    }

                    return IsEnabled(p2).CompareTo(IsEnabled(p1));
                });
                this.pluginListInstalled.Sort(
                    (p1, p2) => (p2.State == PluginState.Loaded).CompareTo(p1.State == PluginState.Loaded));
                break;
            default:
                throw new InvalidEnumArgumentException("Unknown plugin sort type.");
        }
    }

    private bool WasPluginSeen(string internalName) =>
        Service<DalamudConfiguration>.Get().SeenPluginInternalName.Contains(internalName);

    /// <summary>
    /// A continuation task that displays any errors received into the error modal.
    /// </summary>
    /// <param name="task">The previous task.</param>
    /// <param name="state">An error message to be displayed.</param>
    /// <returns>A value indicating whether to continue with the next task.</returns>
    private bool DisplayErrorContinuation(Task task, object state)
    {
        if (task.IsFaulted)
        {
            var errorModalMessage = state as string;

            foreach (var ex in task.Exception.InnerExceptions)
            {
                if (ex is PluginException)
                {
                    Log.Error(ex, "Plugin installer threw an error");
#if DEBUG
                    if (!string.IsNullOrEmpty(ex.Message))
                        errorModalMessage += $"\n\n{ex.Message}";
#endif
                }
                else
                {
                    Log.Error(ex, "Plugin installer threw an unexpected error");
#if DEBUG
                    if (!string.IsNullOrEmpty(ex.Message))
                        errorModalMessage += $"\n\n{ex.Message}";
#endif
                }
            }

            this.ShowErrorModal(errorModalMessage);

            return false;
        }

        return true;
    }

    private Task ShowErrorModal(string message)
    {
        this.errorModalMessage = message;
        this.errorModalDrawing = true;
        this.errorModalOnNextFrame = true;
        this.errorModalTaskCompletionSource = new TaskCompletionSource();
        return this.errorModalTaskCompletionSource.Task;
    }

    private Task<bool> ShowUpdateModal(LocalPlugin plugin)
    {
        this.updateModalOnNextFrame = true;
        this.updateModalPlugin = plugin;
        this.updateModalTaskCompletionSource = new TaskCompletionSource<bool>();
        return this.updateModalTaskCompletionSource.Task;
    }

    private void UpdateCategoriesOnSearchChange()
    {
        if (string.IsNullOrEmpty(this.searchText))
        {
            this.categoryManager.SetCategoryHighlightsForPlugins(null);
        }
        else
        {
            var pluginsMatchingSearch = this.pluginListAvailable.Where(rm => !this.IsManifestFiltered(rm));
            this.categoryManager.SetCategoryHighlightsForPlugins(pluginsMatchingSearch);
        }
    }

    private void UpdateCategoriesOnPluginsChange()
    {
        this.categoryManager.BuildCategories(this.pluginListAvailable);
        this.UpdateCategoriesOnSearchChange();
    }

    [SuppressMessage("StyleCop.CSharp.OrderingRules", "SA1201:Elements should appear in the correct order",
                     Justification = "Disregard here")]
    [SuppressMessage("StyleCop.CSharp.DocumentationRules", "SA1600:Elements should be documented",
                     Justification = "Locs")]
    internal static class Locs
    {
        #region Window Title

        public static string WindowTitle => Loc.Localize("InstallerHeader", "Plugin Installer");

        public static string WindowTitleMod_Testing => Loc.Localize("InstallerHeaderTesting", " (TESTING)");

        #endregion

        #region Header

        public static string Header_Hint => Loc.Localize("InstallerHint",
                                                         "This window allows you to install and remove in-game plugins.\nThey are made by third-party developers.");

        public static string Header_SearchPlaceholder => Loc.Localize("InstallerSearch", "Search");

        #endregion

        #region SortBy

        public static string SortBy_Alphabetical => Loc.Localize("InstallerAlphabetical", "Alphabetical");

        public static string SortBy_DownloadCounts => Loc.Localize("InstallerDownloadCount", "Download Count");

        public static string SortBy_LastUpdate => Loc.Localize("InstallerLastUpdate", "Last Update");

        public static string SortBy_NewOrNot => Loc.Localize("InstallerNewOrNot", "New or not");

        public static string SortBy_NotInstalled => Loc.Localize("InstallerNotInstalled", "Not Installed");

        public static string SortBy_EnabledDisabled => Loc.Localize("InstallerEnabledDisabled", "Enabled/Disabled");

        public static string SortBy_Label => Loc.Localize("InstallerSortBy", "Sort By");

        #endregion

        #region Tab body

        public static string TabBody_LoadingPlugins => Loc.Localize("InstallerLoading", "Loading plugins...");

        public static string TabBody_DownloadFailed => Loc.Localize("InstallerDownloadFailed", "Download failed.");

        public static string TabBody_SafeMode => Loc.Localize("InstallerSafeMode",
                                                              "Dalamud is running in Plugin Safe Mode, restart to activate plugins.");

        #endregion

        #region Search text

        public static string TabBody_SearchNoMatching =>
            Loc.Localize("InstallerNoMatching", "No plugins were found matching your search.");

        public static string TabBody_SearchNoCompatible => Loc.Localize(
            "InstallerNoCompatible", "No compatible plugins were found :( Please restart your game and try again.");

        public static string TabBody_SearchNoInstalled => Loc.Localize("InstallerNoInstalled",
                                                                       "No plugins are currently installed. You can install them from the \"All Plugins\" tab.");

        public static string TabBody_ChangelogNone =>
            Loc.Localize("InstallerNoChangelog", "None of your installed plugins have a changelog.");

        public static string TabBody_ChangelogError =>
            Loc.Localize("InstallerChangelogError", "Could not download changelogs.");

        #endregion

        #region Plugin title text

        public static string PluginTitleMod_Installed => Loc.Localize("InstallerInstalled", " (installed)");

        public static string PluginTitleMod_Disabled => Loc.Localize("InstallerDisabled", " (disabled)");

        public static string PluginTitleMod_NoService => Loc.Localize("InstallerNoService", " (decommissioned)");

        public static string PluginTitleMod_Unloaded => Loc.Localize("InstallerUnloaded", " (unloaded)");

        public static string PluginTitleMod_HasUpdate => Loc.Localize("InstallerHasUpdate", " (has update)");

        public static string PluginTitleMod_Updated => Loc.Localize("InstallerUpdated", " (updated)");

        public static string PluginTitleMod_TestingVersion =>
            Loc.Localize("InstallerTestingVersion", " (testing version)");

        public static string PluginTitleMod_TestingExclusive =>
            Loc.Localize("InstallerTestingExclusive", " (testing exclusive)");

        public static string PluginTitleMod_TestingAvailable =>
            Loc.Localize("InstallerTestingAvailable", " (has testing version)");

        public static string PluginTitleMod_DevPlugin => Loc.Localize("InstallerDevPlugin", " (dev plugin)");

        public static string PluginTitleMod_UpdateFailed => Loc.Localize("InstallerUpdateFailed", " (update failed)");

        public static string PluginTitleMod_LoadError => Loc.Localize("InstallerLoadError", " (load error)");

        public static string PluginTitleMod_UnloadError => Loc.Localize("InstallerUnloadError", " (unload error)");

        public static string PluginTitleMod_OutdatedError => Loc.Localize("InstallerOutdatedError", " (outdated)");

        public static string PluginTitleMod_BannedError =>
            Loc.Localize("InstallerBannedError", " (automatically disabled)");

        public static string PluginTitleMod_OrphanedError =>
            Loc.Localize("InstallerOrphanedError", " (unknown repository)");

        public static string PluginTitleMod_ScheduledForDeletion =>
            Loc.Localize("InstallerScheduledForDeletion", " (scheduled for deletion)");

        public static string PluginTitleMod_New => Loc.Localize("InstallerNewPlugin ", " New!");

        #endregion

        #region Plugin context menu

        public static string PluginContext_TestingOptIn =>
            Loc.Localize("InstallerTestingOptIn", "Receive plugin testing versions");

        public static string PluginContext_MarkAllSeen => Loc.Localize("InstallerMarkAllSeen", "Mark all as seen");

        public static string PluginContext_HidePlugin => Loc.Localize("InstallerHidePlugin", "Hide from installer");

        public static string PluginContext_DeletePluginConfig =>
            Loc.Localize("InstallerDeletePluginConfig", "Reset plugin configuration");

        public static string PluginContext_DeletePluginConfigReload =>
            Loc.Localize("InstallerDeletePluginConfigReload", "Reset plugin configuration and reload");

        #endregion

        #region Plugin body

        public static string PluginBody_AuthorWithoutDownloadCount(string author) =>
            Loc.Localize("InstallerAuthorWithoutDownloadCount", " by {0}").Format(author);

        public static string PluginBody_AuthorWithDownloadCount(string author, long count) => Loc
            .Localize("InstallerAuthorWithDownloadCount", " by {0} ({1} downloads)")
            .Format(author, count.ToString("N0"));

        public static string PluginBody_AuthorWithDownloadCountUnavailable(string author) =>
            Loc.Localize("InstallerAuthorWithDownloadCountUnavailable", " by {0}").Format(author);

        public static string PluginBody_CurrentChangeLog(Version version) =>
            Loc.Localize("InstallerCurrentChangeLog", "Changelog (v{0})").Format(version);

        public static string PluginBody_UpdateChangeLog(Version version) => Loc
                                                                            .Localize("InstallerUpdateChangeLog",
                                                                                "Available update changelog (v{0})")
                                                                            .Format(version);

        public static string PluginBody_DevPluginPath(string path) =>
            Loc.Localize("InstallerDevPluginPath", "From {0}").Format(path);

        public static string PluginBody_Plugin3rdPartyRepo(string url) =>
            Loc.Localize("InstallerPlugin3rdPartyRepo", "From custom plugin repository {0}").Format(url);

        public static string PluginBody_Outdated => Loc.Localize("InstallerOutdatedPluginBody ",
                                                                 "This plugin is outdated and incompatible at the moment. Please wait for it to be updated by its author.");

        public static string PluginBody_Orphaned => Loc.Localize("InstallerOrphanedPluginBody ",
                                                                 "This plugin's source repository is no longer available. You may need to reinstall it from its repository, or re-add the repository.");

        public static string PluginBody_NoServiceOfficial => Loc.Localize(
            "InstallerNoServiceOfficialPluginBody",
            "This plugin is no longer being maintained. It will still work, but there will be no further updates and you can't reinstall it.");

        public static string PluginBody_NoServiceThird => Loc.Localize("InstallerNoServiceThirdPluginBody",
                                                                       "This plugin is no longer being serviced by its source repo. You may have to look for an updated version in another repo.");

        public static string PluginBody_LoadFailed => Loc.Localize("InstallerLoadFailedPluginBody ",
                                                                   "This plugin failed to load. Please contact the author for more information.");

        public static string PluginBody_Banned => Loc.Localize("InstallerBannedPluginBody ",
                                                               "This plugin was automatically disabled due to incompatibilities and is not available at the moment. Please wait for it to be updated by its author.");

        public static string PluginBody_Policy => Loc.Localize("InstallerPolicyPluginBody ",
                                                               "Plugin loads for this type of plugin were manually disabled.");

        public static string PluginBody_BannedReason(string message) =>
            Loc.Localize("InstallerBannedPluginBodyReason ", "This plugin was automatically disabled: {0}")
               .Format(message);

        #endregion

        #region Plugin buttons

        public static string PluginButton_InstallVersion(string version) =>
            Loc.Localize("InstallerInstall", "Install v{0}").Format(version);

        public static string PluginButton_Working => Loc.Localize("InstallerWorking", "Working");

        public static string PluginButton_Disable => Loc.Localize("InstallerDisable", "Disable");

        public static string PluginButton_Load => Loc.Localize("InstallerLoad", "Load");

        public static string PluginButton_Unload => Loc.Localize("InstallerUnload", "Unload");

        public static string PluginButton_SafeMode =>
            Loc.Localize("InstallerSafeModeButton", "Can't change in safe mode");

        #endregion

        #region Plugin button tooltips

        public static string PluginButtonToolTip_OpenConfiguration =>
            Loc.Localize("InstallerOpenConfig", "Open Configuration");

        public static string PluginButtonToolTip_StartOnBoot => Loc.Localize("InstallerStartOnBoot", "Start on boot");

        public static string PluginButtonToolTip_AutomaticReloading =>
            Loc.Localize("InstallerAutomaticReloading", "Automatic reloading");

        public static string PluginButtonToolTip_DeletePlugin =>
            Loc.Localize("InstallerDeletePlugin ", "Delete plugin");

        public static string PluginButtonToolTip_DeletePluginRestricted =>
            Loc.Localize("InstallerDeletePluginRestricted", "Cannot delete right now - please restart the game.");

        public static string PluginButtonToolTip_DeletePluginScheduled =>
            Loc.Localize("InstallerDeletePluginScheduled", "Delete plugin on next restart");

        public static string PluginButtonToolTip_DeletePluginScheduledCancel =>
            Loc.Localize("InstallerDeletePluginScheduledCancel", "Cancel scheduled deletion");

        public static string PluginButtonToolTip_DeletePluginLoaded =>
            Loc.Localize("InstallerDeletePluginLoaded", "Disable this plugin before deleting it.");

        public static string PluginButtonToolTip_VisitPluginUrl =>
            Loc.Localize("InstallerVisitPluginUrl", "Visit plugin URL");

        public static string PluginButtonToolTip_UpdateSingle(string version) =>
            Loc.Localize("InstallerUpdateSingle", "Update to {0}").Format(version);

        public static string PluginButtonToolTip_UnloadFailed => Loc.Localize(
            "InstallerUnloadFailedTooltip", "Plugin unload failed, please restart your game and try again.");

        #endregion

        #region Notifications

        public static string Notifications_PluginInstalledTitle =>
            Loc.Localize("NotificationsPluginInstalledTitle", "Plugin installed!");

        public static string Notifications_PluginInstalled(string name) => Loc
                                                                           .Localize("NotificationsPluginInstalled",
                                                                               "'{0}' was successfully installed.")
                                                                           .Format(name);

        public static string Notifications_PluginNotInstalledTitle =>
            Loc.Localize("NotificationsPluginNotInstalledTitle", "Plugin not installed!");

        public static string Notifications_PluginNotInstalled(string name) =>
            Loc.Localize("NotificationsPluginNotInstalled", "'{0}' failed to install.").Format(name);

        public static string Notifications_NoUpdatesFoundTitle =>
            Loc.Localize("NotificationsNoUpdatesFoundTitle", "No updates found!");

        public static string Notifications_NoUpdatesFound =>
            Loc.Localize("NotificationsNoUpdatesFound", "No updates were found.");

        public static string Notifications_UpdatesInstalledTitle =>
            Loc.Localize("NotificationsUpdatesInstalledTitle", "Updates installed!");

        public static string Notifications_UpdatesInstalled(int count) => Loc
                                                                          .Localize("NotificationsUpdatesInstalled",
                                                                              "Updates for {0} of your plugins were installed.")
                                                                          .Format(count);

        public static string Notifications_PluginDisabledTitle =>
            Loc.Localize("NotificationsPluginDisabledTitle", "Plugin disabled!");

        public static string Notifications_PluginDisabled(string name) =>
            Loc.Localize("NotificationsPluginDisabled", "'{0}' was disabled.").Format(name);

        public static string Notifications_PluginEnabledTitle =>
            Loc.Localize("NotificationsPluginEnabledTitle", "Plugin enabled!");

        public static string Notifications_PluginEnabled(string name) =>
            Loc.Localize("NotificationsPluginEnabled", "'{0}' was enabled.").Format(name);

        #endregion

        #region Footer

        public static string FooterButton_UpdatePlugins => Loc.Localize("InstallerUpdatePlugins", "Update plugins");

        public static string FooterButton_UpdateSafeMode =>
            Loc.Localize("InstallerUpdateSafeMode", "Can't update in safe mode");

        public static string FooterButton_InProgress => Loc.Localize("InstallerInProgress", "Install in progress...");

        public static string FooterButton_NoUpdates => Loc.Localize("InstallerNoUpdates", "No updates found!");

        public static string FooterButton_UpdateComplete(int count) =>
            Loc.Localize("InstallerUpdateComplete", "{0} plugins updated!").Format(count);

        public static string FooterButton_Settings => Loc.Localize("InstallerSettings", "Settings");

        public static string FooterButton_ScanDevPlugins => Loc.Localize("InstallerScanDevPlugins", "Scan Dev Plugins");

        public static string FooterButton_Close => Loc.Localize("InstallerClose", "Close");

        #endregion

        #region Update modal

        public static string UpdateModal_Title => Loc.Localize("UpdateQuestionModal", "Update Available");

        public static string UpdateModal_UpdateAvailable(string name) => Loc
                                                                         .Localize("UpdateModalUpdateAvailable",
                                                                             "An update for \"{0}\" is available.\nDo you want to update it before enabling?\nUpdates will fix bugs and incompatibilities, and may add new features.")
                                                                         .Format(name);

        public static string UpdateModal_Yes => Loc.Localize("UpdateModalYes", "Update plugin");

        public static string UpdateModal_No => Loc.Localize("UpdateModalNo", "Just enable");

        #endregion

        #region Error modal

        public static string ErrorModal_Title => Loc.Localize("InstallerError", "Installer Error");

        public static string ErrorModal_InstallContactAuthor => Loc.Localize(
            "InstallerContactAuthor",
            "Please restart your game and try again. If this error occurs again, please contact the plugin author.");

        public static string ErrorModal_InstallFail(string name) => Loc
                                                                    .Localize("InstallerInstallFail",
                                                                              "Failed to install plugin {0}.\n{1}")
                                                                    .Format(name, ErrorModal_InstallContactAuthor);

        public static string ErrorModal_SingleUpdateFail(string name) => Loc
                                                                         .Localize("InstallerSingleUpdateFail",
                                                                             "Failed to update plugin {0}.\n{1}")
                                                                         .Format(name, ErrorModal_InstallContactAuthor);

        public static string ErrorModal_DeleteConfigFail(string name) => Loc
                                                                         .Localize("InstallerDeleteConfigFail",
                                                                             "Failed to reset the plugin {0}.\n\nThe plugin may not support this action. You can try deleting the configuration manually while the game is shut down - please see the FAQ.")
                                                                         .Format(name);

        public static string ErrorModal_EnableFail(string name) => Loc
                                                                   .Localize("InstallerEnableFail",
                                                                             "Failed to enable plugin {0}.\n{1}")
                                                                   .Format(name, ErrorModal_InstallContactAuthor);

        public static string ErrorModal_DisableFail(string name) => Loc
                                                                    .Localize("InstallerDisableFail",
                                                                              "Failed to disable plugin {0}.\n{1}")
                                                                    .Format(name, ErrorModal_InstallContactAuthor);

        public static string ErrorModal_UnloadFail(string name) => Loc
                                                                   .Localize("InstallerUnloadFail",
                                                                             "Failed to unload plugin {0}.\n{1}")
                                                                   .Format(name, ErrorModal_InstallContactAuthor);

        public static string ErrorModal_LoadFail(string name) => Loc
                                                                 .Localize("InstallerLoadFail",
                                                                           "Failed to load plugin {0}.\n{1}")
                                                                 .Format(name, ErrorModal_InstallContactAuthor);

        public static string ErrorModal_DeleteFail(string name) => Loc
                                                                   .Localize("InstallerDeleteFail",
                                                                             "Failed to delete plugin {0}.\n{1}")
                                                                   .Format(name, ErrorModal_InstallContactAuthor);

        public static string ErrorModal_UpdaterFatal => Loc.Localize("InstallerUpdaterFatal",
                                                                     "Failed to update plugins.\nPlease restart your game and try again. If this error occurs again, please complain.");

        public static string ErrorModal_UpdaterFail(int failCount) => Loc
                                                                      .Localize("InstallerUpdaterFail",
                                                                          "Failed to update {0} plugins.\nPlease restart your game and try again. If this error occurs again, please complain.")
                                                                      .Format(failCount);

        public static string ErrorModal_UpdaterFailPartial(int successCount, int failCount) => Loc
            .Localize("InstallerUpdaterFailPartial",
                      "Updated {0} plugins, failed to update {1}.\nPlease restart your game and try again. If this error occurs again, please complain.")
            .Format(successCount, failCount);

        public static string ErrorModal_HintBlame(string plugins) => Loc
                                                                     .Localize("InstallerErrorPluginInfo",
                                                                               "\n\nThe following plugins caused these issues:\n\n{0}\nYou may try removing these plugins manually and reinstalling them.")
                                                                     .Format(plugins);

        // public static string ErrorModal_Hint => Loc.Localize("InstallerErrorHint", "The plugin installer ran into an issue or the plugin is incompatible.\nPlease restart the game and report this error on our discord.");

        #endregion

        #region Feedback Modal

        public static string FeedbackModal_Title => Loc.Localize("InstallerFeedback", "Send Feedback");

        public static string FeedbackModal_Text(string pluginName) => Loc
                                                                      .Localize("InstallerFeedbackInfo",
                                                                          "You can send feedback to the developer of \"{0}\" here.")
                                                                      .Format(pluginName);

        public static string FeedbackModal_HasUpdate => Loc.Localize("InstallerFeedbackHasUpdate",
                                                                     "A new version of this plugin is available, please update before reporting bugs.");

        public static string FeedbackModal_ContactAnonymous =>
            Loc.Localize("InstallerFeedbackContactAnonymous", "Submit feedback anonymously");

        public static string FeedbackModal_ContactAnonymousWarning => Loc
                                                                      .Localize(
                                                                          "InstallerFeedbackContactAnonymousWarning",
                                                                          "No response will be forthcoming.\nUntick \"{0}\" and provide contact information if you need help.")
                                                                      .Format(FeedbackModal_ContactAnonymous);

        public static string FeedbackModal_ContactInformation =>
            Loc.Localize("InstallerFeedbackContactInfo", "Contact information");

        public static string FeedbackModal_ContactInformationHelp => Loc.Localize(
            "InstallerFeedbackContactInfoHelp",
            "Discord usernames and e-mail addresses are accepted.\nIf you submit a Discord username, please join our discord server so that we can reach out to you easier.");

        public static string FeedbackModal_ContactInformationWarning =>
            Loc.Localize("InstallerFeedbackContactInfoWarning", "Do not submit in-game character names.");

        public static string FeedbackModal_ContactInformationRequired => Loc
                                                                         .Localize(
                                                                             "InstallerFeedbackContactInfoRequired",
                                                                             "Contact information has not been provided. If you do not want to provide contact information, tick on \"{0}\" above.")
                                                                         .Format(FeedbackModal_ContactAnonymous);

        public static string FeedbackModal_ContactInformationDiscordButton =>
            Loc.Localize("ContactInformationDiscordButton", "Join Goat Place Discord");

        public static string FeedbackModal_ContactInformationDiscordUrl =>
            Loc.Localize("ContactInformationDiscordUrl", "https://goat.place/");

        public static string FeedbackModal_IncludeLastError =>
            Loc.Localize("InstallerFeedbackIncludeLastError", "Include last error message");

        public static string FeedbackModal_IncludeLastErrorHint => Loc.Localize(
            "InstallerFeedbackIncludeLastErrorHint",
            "This option can give the plugin developer useful feedback on what exactly went wrong.");

        public static string FeedbackModal_Hint => Loc.Localize("InstallerFeedbackHint",
                                                                "All plugin developers will be able to see your feedback.\nPlease never include any personal or revealing information.\nIf you chose to include the last error message, information like your Windows username may be included.\n\nThe collected feedback is not stored on our end and immediately relayed to Discord.");

        public static string FeedbackModal_NotificationSuccess =>
            Loc.Localize("InstallerFeedbackNotificationSuccess", "Your feedback was sent successfully!");

        public static string FeedbackModal_NotificationError =>
            Loc.Localize("InstallerFeedbackNotificationError", "Your feedback could not be sent.");

        #endregion

        #region Testing Warning Modal

        public static string TestingWarningModal_Title =>
            Loc.Localize("InstallerTestingWarning", "Warning###InstallerTestingWarning");

        public static string TestingWarningModal_DowngradeBody => Loc.Localize(
            "InstallerTestingWarningDowngradeBody",
            "Take care! If you opt out of testing for a plugin, you will remain on the testing version until it is deleted and reinstalled, or the non-testing version of the plugin is updated.\nKeep in mind that you may lose the settings for this plugin if you downgrade manually.");

        #endregion

        #region Plugin Update chatbox

        public static string PluginUpdateHeader_Chatbox => Loc.Localize("DalamudPluginUpdates", "Updates:");

        #endregion

        #region Error modal buttons

        public static string ErrorModalButton_Ok => Loc.Localize("OK", "OK");

        #endregion

        #region Other

        public static string SafeModeDisclaimer => Loc.Localize("SafeModeDisclaimer",
                                                                "You enabled safe mode, no plugins will be loaded.\nYou may delete plugins from the \"Installed plugins\" tab.\nSimply restart your game to disable safe mode.");

        #endregion
    }
}<|MERGE_RESOLUTION|>--- conflicted
+++ resolved
@@ -348,45 +348,45 @@
                     ImGuiHelpers.CenteredText("Installing plugin...");
                     break;
                 case LoadingIndicatorKind.Manager:
-                {
-                    if (pluginManager.PluginsReady && !pluginManager.ReposReady)
                     {
-                        ImGuiHelpers.CenteredText("Loading repositories...");
+                        if (pluginManager.PluginsReady && !pluginManager.ReposReady)
+                        {
+                            ImGuiHelpers.CenteredText("Loading repositories...");
+                        }
+                        else if (!pluginManager.PluginsReady && pluginManager.ReposReady)
+                        {
+                            ImGuiHelpers.CenteredText("Loading installed plugins...");
+                        }
+                        else
+                        {
+                            ImGuiHelpers.CenteredText("Loading repositories and plugins...");
+                        }
+
+                        var currentProgress = 0;
+                        var total = 0;
+
+                        var pendingRepos = pluginManager.Repos.ToArray()
+                                                        .Where(x => (x.State != PluginRepositoryState.Success &&
+                                                                     x.State != PluginRepositoryState.Fail) &&
+                                                                    x.IsEnabled)
+                                                        .ToArray();
+                        var allRepoCount =
+                            pluginManager.Repos.Count(x => x.State != PluginRepositoryState.Fail && x.IsEnabled);
+
+                        foreach (var repo in pendingRepos)
+                        {
+                            ImGuiHelpers.CenteredText($"{repo.PluginMasterUrl}: {repo.State}");
+                        }
+
+                        currentProgress += allRepoCount - pendingRepos.Length;
+                        total += allRepoCount;
+
+                        if (currentProgress != total)
+                        {
+                            ImGui.SetCursorPosX(windowSize.X / 3);
+                            ImGui.ProgressBar(currentProgress / (float)total, new Vector2(windowSize.X / 3, 50));
+                        }
                     }
-                    else if (!pluginManager.PluginsReady && pluginManager.ReposReady)
-                    {
-                        ImGuiHelpers.CenteredText("Loading installed plugins...");
-                    }
-                    else
-                    {
-                        ImGuiHelpers.CenteredText("Loading repositories and plugins...");
-                    }
-
-                    var currentProgress = 0;
-                    var total = 0;
-
-                    var pendingRepos = pluginManager.Repos.ToArray()
-                                                    .Where(x => (x.State != PluginRepositoryState.Success &&
-                                                                 x.State != PluginRepositoryState.Fail) &&
-                                                                x.IsEnabled)
-                                                    .ToArray();
-                    var allRepoCount =
-                        pluginManager.Repos.Count(x => x.State != PluginRepositoryState.Fail && x.IsEnabled);
-
-                    foreach (var repo in pendingRepos)
-                    {
-                        ImGuiHelpers.CenteredText($"{repo.PluginMasterUrl}: {repo.State}");
-                    }
-
-                    currentProgress += allRepoCount - pendingRepos.Length;
-                    total += allRepoCount;
-
-                    if (currentProgress != total)
-                    {
-                        ImGui.SetCursorPosX(windowSize.X / 3);
-                        ImGui.ProgressBar(currentProgress / (float)total, new Vector2(windowSize.X / 3, 50));
-                    }
-                }
 
                     break;
                 default:
@@ -2199,18 +2199,12 @@
             ImGui.TextColored(ImGuiColors.DalamudGrey3, downloadText);
 
             var isThirdParty = manifest.IsThirdParty;
-<<<<<<< HEAD
-            var canFeedback = !isThirdParty && !plugin.IsDev &&
-                              plugin.Manifest.DalamudApiLevel == PluginManager.DalamudApiLevel &&
-                              plugin.Manifest.AcceptsFeedback && availablePluginUpdate == default;
-=======
             var canFeedback = !isThirdParty &&
                               !plugin.IsDev &&
                               !plugin.IsOrphaned &&
                               plugin.Manifest.DalamudApiLevel == PluginManager.DalamudApiLevel &&
                               plugin.Manifest.AcceptsFeedback &&
                               availablePluginUpdate == default;
->>>>>>> c526c945
 
             // Installed from
             if (plugin.IsDev)
