using System.Collections.Concurrent;
using System.Collections.Generic;
using System.Diagnostics;
using System.IO;
using System.Linq;
using System.Runtime.CompilerServices;
using System.Runtime.InteropServices;
using System.Threading;
using System.Threading.Tasks;

using Dalamud.Configuration.Internal;
using Dalamud.Game;
using Dalamud.Game.ClientState.GamePad;
using Dalamud.Game.ClientState.Keys;
using Dalamud.Game.Internal.DXGI;
using Dalamud.Hooking;
using Dalamud.Hooking.WndProcHook;
using Dalamud.Interface.ImGuiNotification.Internal;
using Dalamud.Interface.Internal.ManagedAsserts;
using Dalamud.Interface.ManagedFontAtlas;
using Dalamud.Interface.ManagedFontAtlas.Internals;
using Dalamud.Interface.Style;
using Dalamud.Interface.Utility;
using Dalamud.Interface.Windowing;
using Dalamud.Logging.Internal;
using Dalamud.Utility;
using Dalamud.Utility.Timing;

using ImGuiNET;

using ImGuiScene;

using PInvoke;

using SharpDX;
using SharpDX.DXGI;

// general dev notes, here because it's easiest

/*
 * - Hooking ResizeBuffers seemed to be unnecessary, though I'm not sure why.  Left out for now since it seems to work without it.
 * - We may want to build our ImGui command list in a thread to keep it divorced from present.  We'd still have to block in present to
 *   synchronize on the list and render it, but ideally the overall delay we add to present would then be shorter.  This may cause minor
 *   timing issues with anything animated inside ImGui, but that is probably rare and may not even be noticeable.
 * - Our hook is too low level to really work well with debugging, as we only have access to the 'real' dx objects and not any
 *   that have been hooked/wrapped by tools.
 * - Might eventually want to render to a separate target and composite, especially with reshade etc in the mix.
 */

namespace Dalamud.Interface.Internal;

/// <summary>
/// This class manages interaction with the ImGui interface.
/// </summary>
[ServiceManager.EarlyLoadedService]
internal class InterfaceManager : IInternalDisposableService
{
    /// <summary>
    /// The default font size, in points.
    /// </summary>
    public const float DefaultFontSizePt = 12.0f;

    /// <summary>
    /// The default font size, in pixels.
    /// </summary>
    public const float DefaultFontSizePx = (DefaultFontSizePt * 4.0f) / 3.0f;

    private static readonly ModuleLog Log = new("INTERFACE");
    
    private readonly ConcurrentBag<IDeferredDisposable> deferredDisposeTextures = new();
    private readonly ConcurrentBag<IDisposable> deferredDisposeDisposables = new();

    [ServiceManager.ServiceDependency]
    private readonly WndProcHookManager wndProcHookManager = Service<WndProcHookManager>.Get();

    [ServiceManager.ServiceDependency]
    private readonly Framework framework = Service<Framework>.Get();

    private readonly ConcurrentQueue<Action> runBeforeImGuiRender = new();
    private readonly ConcurrentQueue<Action> runAfterImGuiRender = new();

    private readonly SwapChainVtableResolver address = new();
    private RawDX11Scene? scene;

    private Hook<SetCursorDelegate>? setCursorHook;
    private Hook<PresentDelegate>? presentHook;
    private Hook<ResizeBuffersDelegate>? resizeBuffersHook;

    private IFontAtlas? dalamudAtlas;
    private ILockedImFont? defaultFontResourceLock;

    // can't access imgui IO before first present call
    private bool lastWantCapture = false;
    private bool isOverrideGameCursor = true;
    private IntPtr gameWindowHandle;

    [ServiceManager.ServiceConstructor]
    private InterfaceManager()
    {
    }

    [UnmanagedFunctionPointer(CallingConvention.ThisCall)]
    private delegate IntPtr PresentDelegate(IntPtr swapChain, uint syncInterval, uint presentFlags);

    [UnmanagedFunctionPointer(CallingConvention.ThisCall)]
    private delegate IntPtr ResizeBuffersDelegate(IntPtr swapChain, uint bufferCount, uint width, uint height, uint newFormat, uint swapChainFlags);

    [UnmanagedFunctionPointer(CallingConvention.StdCall)]
    private delegate IntPtr SetCursorDelegate(IntPtr hCursor);

    /// <summary>
    /// This event gets called each frame to facilitate ImGui drawing.
    /// </summary>
    public event RawDX11Scene.BuildUIDelegate? Draw;

    /// <summary>
    /// This event gets called when ResizeBuffers is called.
    /// </summary>
    public event Action? ResizeBuffers;

    /// <summary>
    /// Gets or sets an action that is executed right after fonts are rebuilt.
    /// </summary>
    public event Action? AfterBuildFonts;

    /// <summary>
    /// Gets the default ImGui font.<br />
    /// <strong>Accessing this static property outside of the main thread is dangerous and not supported.</strong>
    /// </summary>
    public static ImFontPtr DefaultFont =>
        WhenFontsReady().DefaultFontHandle!.LockUntilPostFrame().OrElse(ImGui.GetIO().FontDefault);

    /// <summary>
    /// Gets an included FontAwesome icon font.<br />
    /// <strong>Accessing this static property outside of the main thread is dangerous and not supported.</strong>
    /// </summary>
    public static ImFontPtr IconFont =>
        WhenFontsReady().IconFontHandle!.LockUntilPostFrame().OrElse(ImGui.GetIO().FontDefault);

    /// <summary>
    /// Gets an included FontAwesome icon font with fixed width.
    /// <strong>Accessing this static property outside of the main thread is dangerous and not supported.</strong>
    /// </summary>
    public static ImFontPtr IconFontFixedWidth =>
        WhenFontsReady().IconFontFixedWidthHandle!.LockUntilPostFrame().OrElse(ImGui.GetIO().FontDefault);

    /// <summary>
    /// Gets an included monospaced font.<br />
    /// <strong>Accessing this static property outside of the main thread is dangerous and not supported.</strong>
    /// </summary>
    public static ImFontPtr MonoFont =>
        WhenFontsReady().MonoFontHandle!.LockUntilPostFrame().OrElse(ImGui.GetIO().FontDefault);

    /// <summary>
    /// Gets the default font handle.
    /// </summary>
    public FontHandle? DefaultFontHandle { get; private set; }

    /// <summary>
    /// Gets the icon font handle.
    /// </summary>
    public FontHandle? IconFontHandle { get; private set; }

    /// <summary>
    /// Gets the icon font handle with fixed width.
    /// </summary>
    public FontHandle? IconFontFixedWidthHandle { get; private set; }

    /// <summary>
    /// Gets the mono font handle.
    /// </summary>
    public FontHandle? MonoFontHandle { get; private set; }

    /// <summary>
    /// Gets or sets the pointer to ImGui.IO(), when it was last used.
    /// </summary>
    public ImGuiIOPtr LastImGuiIoPtr { get; set; }

    /// <summary>
    /// Gets the DX11 scene.
    /// </summary>
    public RawDX11Scene? Scene => this.scene;

    /// <summary>
    /// Gets the D3D11 device instance.
    /// </summary>
    public SharpDX.Direct3D11.Device? Device => this.scene?.Device;

    /// <summary>
    /// Gets the address handle to the main process window.
    /// </summary>
    public IntPtr WindowHandlePtr => this.scene?.WindowHandlePtr ?? IntPtr.Zero;

    /// <summary>
    /// Gets or sets a value indicating whether or not the game's cursor should be overridden with the ImGui cursor.
    /// </summary>
    public bool OverrideGameCursor
    {
        get => this.scene?.UpdateCursor ?? this.isOverrideGameCursor;
        set
        {
            this.isOverrideGameCursor = value;
            if (this.scene != null)
                this.scene.UpdateCursor = value;
        }
    }

    /// <summary>
    /// Gets a value indicating whether the Dalamud interface ready to use.
    /// </summary>
    public bool IsReady => this.scene != null;

    /// <summary>
    /// Gets or sets a value indicating whether or not Draw events should be dispatched.
    /// </summary>
    public bool IsDispatchingEvents { get; set; } = true;

    /// <summary>Gets a value indicating whether the main thread is executing <see cref="PresentDetour"/>.</summary>
    /// <remarks>This still will be <c>true</c> even when queried off the main thread.</remarks>
    public bool IsInPresent { get; private set; }

    /// <summary>
    /// Gets a value indicating the native handle of the game main window.
    /// </summary>
    public IntPtr GameWindowHandle
    {
        get
        {
            if (this.gameWindowHandle == 0)
            {
                nint gwh = 0;
                while ((gwh = NativeFunctions.FindWindowEx(0, gwh, "FFXIVGAME", 0)) != 0)
                {
                    _ = User32.GetWindowThreadProcessId(gwh, out var pid);
                    if (pid == Environment.ProcessId && User32.IsWindowVisible(gwh))
                    {
                        this.gameWindowHandle = gwh;
                        break;
                    }
                }
            }

            return this.gameWindowHandle;
        }
    }

    /// <summary>
    /// Gets the font build task.
    /// </summary>
    public Task FontBuildTask => WhenFontsReady().dalamudAtlas!.BuildTask;

    /// <summary>
    /// Gets the number of calls to <see cref="PresentDetour"/> so far.
    /// </summary>
    public long CumulativePresentCalls { get; private set; }

    /// <summary>
    /// Dispose of managed and unmanaged resources.
    /// </summary>
    void IInternalDisposableService.DisposeService()
    {
        // Unload hooks from the framework thread if possible.
        // We're currently off the framework thread, as this function can only be called from
        // ServiceManager.UnloadAllServices, which is called from EntryPoint.RunThread.
        // The functions being unhooked are mostly called from the main thread, so unhooking from the main thread when
        // possible would avoid any chance of unhooking a function that currently is being called.
        // If unloading is initiated from "Unload Dalamud" /xldev menu, then the framework would still be running, as
        // Framework.Destroy has never been called and thus Framework.IsFrameworkUnloading cannot be true, and this
        // function will actually run the destroy from the framework thread.
        // Otherwise, as Framework.IsFrameworkUnloading should have been set, this code should run immediately.
        this.framework.RunOnFrameworkThread(ClearHooks).Wait();

        // Below this point, hooks are guaranteed to be no longer called.

        // A font resource lock outlives the parent handle and the owner atlas. It should be disposed.
        Interlocked.Exchange(ref this.defaultFontResourceLock, null)?.Dispose();

        // Font handles become invalid after disposing the atlas, but just to be safe.
        this.DefaultFontHandle?.Dispose();
        this.DefaultFontHandle = null;

        this.MonoFontHandle?.Dispose();
        this.MonoFontHandle = null;

        this.IconFontHandle?.Dispose();
        this.IconFontHandle = null;

        Interlocked.Exchange(ref this.dalamudAtlas, null)?.Dispose();
        Interlocked.Exchange(ref this.scene, null)?.Dispose();

        return;

        void ClearHooks()
        {
            this.wndProcHookManager.PreWndProc -= this.WndProcHookManagerOnPreWndProc;
            Interlocked.Exchange(ref this.setCursorHook, null)?.Dispose();
            Interlocked.Exchange(ref this.presentHook, null)?.Dispose();
            Interlocked.Exchange(ref this.resizeBuffersHook, null)?.Dispose();
        }
    }

    /// <summary>
    /// Sets up a deferred invocation of font rebuilding, before the next render frame.
    /// </summary>
    public void RebuildFonts()
    {
        Log.Verbose("[FONT] RebuildFonts() called");
        this.dalamudAtlas?.BuildFontsAsync();
    }

    /// <summary>
    /// Enqueue a texture to be disposed at the end of the frame.
    /// </summary>
    /// <param name="wrap">The texture.</param>
    public void EnqueueDeferredDispose(IDeferredDisposable wrap)
    {
        this.deferredDisposeTextures.Add(wrap);
    }

    /// <summary>
    /// Enqueue an <see cref="ILockedImFont"/> to be disposed at the end of the frame.
    /// </summary>
    /// <param name="locked">The disposable.</param>
    public void EnqueueDeferredDispose(IDisposable locked)
    {
        this.deferredDisposeDisposables.Add(locked);
    }

    /// <summary>Queues an action to be run before <see cref="ImGui.Render"/> call.</summary>
    /// <param name="action">The action.</param>
    /// <returns>A <see cref="Task"/> that resolves once <paramref name="action"/> is run.</returns>
    public Task RunBeforeImGuiRender(Action action)
    {
        var tcs = new TaskCompletionSource();
        this.runBeforeImGuiRender.Enqueue(
            () =>
            {
                try
                {
                    action();
                    tcs.SetResult();
                }
                catch (Exception e)
                {
<<<<<<< HEAD
                    tcs.SetException(e);
                }
            });
        return tcs.Task;
=======
                    Format = texDesc.Format,
                    Dimension = ShaderResourceViewDimension.Texture2D,
                    Texture2D = { MipLevels = texDesc.MipLevels },
                });
            }
        }

        // no sampler for now because the ImGui implementation we copied doesn't allow for changing it
        return new DalamudTextureWrap(new D3DTextureWrap(resView, width, height));
>>>>>>> 51c2f778
    }

    /// <summary>Queues a function to be run before <see cref="ImGui.Render"/> call.</summary>
    /// <typeparam name="T">The type of the return value.</typeparam>
    /// <param name="func">The function.</param>
    /// <returns>A <see cref="Task"/> that resolves once <paramref name="func"/> is run.</returns>
    public Task<T> RunBeforeImGuiRender<T>(Func<T> func)
    {
        var tcs = new TaskCompletionSource<T>();
        this.runBeforeImGuiRender.Enqueue(
            () =>
            {
                try
                {
                    tcs.SetResult(func());
                }
                catch (Exception e)
                {
                    tcs.SetException(e);
                }
            });
        return tcs.Task;
    }

    /// <summary>Queues an action to be run after <see cref="ImGui.Render"/> call.</summary>
    /// <param name="action">The action.</param>
    /// <returns>A <see cref="Task"/> that resolves once <paramref name="action"/> is run.</returns>
    public Task RunAfterImGuiRender(Action action)
    {
        var tcs = new TaskCompletionSource();
        this.runAfterImGuiRender.Enqueue(
            () =>
            {
                try
                {
                    action();
                    tcs.SetResult();
                }
                catch (Exception e)
                {
                    tcs.SetException(e);
                }
            });
        return tcs.Task;
    }

    /// <summary>Queues a function to be run after <see cref="ImGui.Render"/> call.</summary>
    /// <typeparam name="T">The type of the return value.</typeparam>
    /// <param name="func">The function.</param>
    /// <returns>A <see cref="Task"/> that resolves once <paramref name="func"/> is run.</returns>
    public Task<T> RunAfterImGuiRender<T>(Func<T> func)
    {
        var tcs = new TaskCompletionSource<T>();
        this.runAfterImGuiRender.Enqueue(
            () =>
            {
                try
                {
                    tcs.SetResult(func());
                }
                catch (Exception e)
                {
                    tcs.SetException(e);
                }
            });
        return tcs.Task;
    }

    /// <summary>
    /// Get video memory information.
    /// </summary>
    /// <returns>The currently used video memory, or null if not available.</returns>
    public (long Used, long Available)? GetD3dMemoryInfo()
    {
        if (this.Device == null)
            return null;

        try
        {
            var dxgiDev = this.Device.QueryInterfaceOrNull<SharpDX.DXGI.Device>();
            var dxgiAdapter = dxgiDev?.Adapter.QueryInterfaceOrNull<Adapter4>();
            if (dxgiAdapter == null)
                return null;

            var memInfo = dxgiAdapter.QueryVideoMemoryInfo(0, MemorySegmentGroup.Local);
            return (memInfo.CurrentUsage, memInfo.CurrentReservation);
        }
        catch
        {
            // ignored
        }

        return null;
    }

    /// <summary>
    /// Clear font, style, and color stack. Dangerous, only use when you know
    /// no one else has something pushed they may try to pop.
    /// </summary>
    public void ClearStacks()
    {
        this.scene?.ClearStacksOnContext();
    }

    /// <summary>
    /// Toggle Windows 11 immersive mode on the game window.
    /// </summary>
    /// <param name="enabled">Value.</param>
    internal void SetImmersiveMode(bool enabled)
    {
        if (this.GameWindowHandle == 0)
            throw new InvalidOperationException("Game window is not yet ready.");
        var value = enabled ? 1 : 0;
        ((Result)NativeFunctions.DwmSetWindowAttribute(
                    this.GameWindowHandle,
                    NativeFunctions.DWMWINDOWATTRIBUTE.DWMWA_USE_IMMERSIVE_DARK_MODE,
                    ref value,
                    sizeof(int))).CheckError();
    }

    private static InterfaceManager WhenFontsReady()
    {
        var im = Service<InterfaceManager>.GetNullable();
        if (im?.dalamudAtlas is not { } atlas)
            throw new InvalidOperationException($"Tried to access fonts before {nameof(ContinueConstruction)} call.");

        if (!atlas.HasBuiltAtlas)
            atlas.BuildTask.GetAwaiter().GetResult();
        return im;
    }

    [MethodImpl(MethodImplOptions.AggressiveInlining)]
    private static void RenderImGui(RawDX11Scene scene)
    {
        var conf = Service<DalamudConfiguration>.Get();

        // Process information needed by ImGuiHelpers each frame.
        ImGuiHelpers.NewFrame();

        // Enable viewports if there are no issues.
        if (conf.IsDisableViewport || scene.SwapChain.IsFullScreen || ImGui.GetPlatformIO().Monitors.Size == 1)
            ImGui.GetIO().ConfigFlags &= ~ImGuiConfigFlags.ViewportsEnable;
        else
            ImGui.GetIO().ConfigFlags |= ImGuiConfigFlags.ViewportsEnable;

        scene.Render();
    }

    private void InitScene(IntPtr swapChain)
    {
        RawDX11Scene newScene;
        using (Timings.Start("IM Scene Init"))
        {
            try
            {
                newScene = new RawDX11Scene(swapChain);
            }
            catch (DllNotFoundException ex)
            {
                Service<InterfaceManagerWithScene>.ProvideException(ex);
                Log.Error(ex, "Could not load ImGui dependencies.");

                var res = User32.MessageBox(
                    IntPtr.Zero,
                    "Dalamud plugins require the Microsoft Visual C++ Redistributable to be installed.\nPlease install the runtime from the official Microsoft website or disable Dalamud.\n\nDo you want to download the redistributable now?",
                    "Dalamud Error",
                    User32.MessageBoxOptions.MB_YESNO | User32.MessageBoxOptions.MB_TOPMOST | User32.MessageBoxOptions.MB_ICONERROR);

                if (res == User32.MessageBoxResult.IDYES)
                {
                    var psi = new ProcessStartInfo
                    {
                        FileName = "https://aka.ms/vs/16/release/vc_redist.x64.exe",
                        UseShellExecute = true,
                    };
                    Process.Start(psi);
                }

                Environment.Exit(-1);

                // Doesn't reach here, but to make the compiler not complain
                return;
            }

            var startInfo = Service<Dalamud>.Get().StartInfo;
            var configuration = Service<DalamudConfiguration>.Get();

            var iniFileInfo = new FileInfo(Path.Combine(Path.GetDirectoryName(startInfo.ConfigurationPath)!, "dalamudUI.ini"));

            try
            {
                if (iniFileInfo.Length > 1200000)
                {
                    Log.Warning("dalamudUI.ini was over 1mb, deleting");
                    iniFileInfo.CopyTo(Path.Combine(iniFileInfo.DirectoryName!, $"dalamudUI-{DateTimeOffset.Now.ToUnixTimeSeconds()}.ini"));
                    iniFileInfo.Delete();
                }
            }
            catch (Exception ex)
            {
                Log.Error(ex, "Could not delete dalamudUI.ini");
            }

            newScene.UpdateCursor = this.isOverrideGameCursor;
            newScene.ImGuiIniPath = iniFileInfo.FullName;
            newScene.OnBuildUI += this.Display;
            newScene.OnNewInputFrame += this.OnNewInputFrame;

            StyleModel.TransferOldModels();

            if (configuration.SavedStyles == null || configuration.SavedStyles.All(x => x.Name != StyleModelV1.DalamudStandard.Name))
            {
                configuration.SavedStyles = new List<StyleModel> { StyleModelV1.DalamudStandard, StyleModelV1.DalamudClassic };
                configuration.ChosenStyle = StyleModelV1.DalamudStandard.Name;
            }
            else if (configuration.SavedStyles.Count == 1)
            {
                configuration.SavedStyles.Add(StyleModelV1.DalamudClassic);
            }
            else if (configuration.SavedStyles[1].Name != StyleModelV1.DalamudClassic.Name)
            {
                configuration.SavedStyles.Insert(1, StyleModelV1.DalamudClassic);
            }

            configuration.SavedStyles[0] = StyleModelV1.DalamudStandard;
            configuration.SavedStyles[1] = StyleModelV1.DalamudClassic;

            var style = configuration.SavedStyles.FirstOrDefault(x => x.Name == configuration.ChosenStyle);
            if (style == null)
            {
                style = StyleModelV1.DalamudStandard;
                configuration.ChosenStyle = style.Name;
                configuration.QueueSave();
            }

            style.Apply();

            ImGui.GetIO().FontGlobalScale = configuration.GlobalUiScale;

            if (!configuration.IsDocking)
            {
                ImGui.GetIO().ConfigFlags &= ~ImGuiConfigFlags.DockingEnable;
            }
            else
            {
                ImGui.GetIO().ConfigFlags |= ImGuiConfigFlags.DockingEnable;
            }

            // NOTE (Chiv) Toggle gamepad navigation via setting
            if (!configuration.IsGamepadNavigationEnabled)
            {
                ImGui.GetIO().BackendFlags &= ~ImGuiBackendFlags.HasGamepad;
                ImGui.GetIO().ConfigFlags &= ~ImGuiConfigFlags.NavEnableSetMousePos;
            }
            else
            {
                ImGui.GetIO().BackendFlags |= ImGuiBackendFlags.HasGamepad;
                ImGui.GetIO().ConfigFlags |= ImGuiConfigFlags.NavEnableSetMousePos;
            }

            // NOTE (Chiv) Explicitly deactivate on dalamud boot
            ImGui.GetIO().ConfigFlags &= ~ImGuiConfigFlags.NavEnableGamepad;

            ImGuiHelpers.MainViewport = ImGui.GetMainViewport();

            Log.Information("[IM] Scene & ImGui setup OK!");
        }

        this.scene = newScene;
        Service<InterfaceManagerWithScene>.Provide(new(this));

        this.wndProcHookManager.PreWndProc += this.WndProcHookManagerOnPreWndProc;
    }

    private unsafe void WndProcHookManagerOnPreWndProc(WndProcEventArgs args)
    {
        var r = this.scene?.ProcessWndProcW(args.Hwnd, (User32.WindowMessage)args.Message, args.WParam, args.LParam);
        if (r is not null)
            args.SuppressWithValue(r.Value);
    }

    /*
     * NOTE(goat): When hooking ReShade DXGISwapChain::runtime_present, this is missing the syncInterval arg.
     *             Seems to work fine regardless, I guess, so whatever.
     */
    private IntPtr PresentDetour(IntPtr swapChain, uint syncInterval, uint presentFlags)
    {
        Debug.Assert(this.presentHook is not null, "How did PresentDetour get called when presentHook is null?");
        Debug.Assert(this.dalamudAtlas is not null, "dalamudAtlas should have been set already");

        if (this.scene != null && swapChain != this.scene.SwapChain.NativePointer)
            return this.presentHook!.Original(swapChain, syncInterval, presentFlags);

        if (this.scene == null)
            this.InitScene(swapChain);

        Debug.Assert(this.scene is not null, "InitScene did not set the scene field, but did not throw an exception.");

        if (!this.dalamudAtlas!.HasBuiltAtlas)
        {
            if (this.dalamudAtlas.BuildTask.Exception != null)
            {
                // TODO: Can we do something more user-friendly here? Unload instead?
                Log.Error(this.dalamudAtlas.BuildTask.Exception, "Failed to initialize Dalamud base fonts");
                Util.Fatal("Failed to initialize Dalamud base fonts.\nPlease report this error.", "Dalamud");
            }

            return this.presentHook!.Original(swapChain, syncInterval, presentFlags);
        }

        this.CumulativePresentCalls++;
        this.IsInPresent = true;

        while (this.runBeforeImGuiRender.TryDequeue(out var action))
            action.InvokeSafely();

        if (this.address.IsReshade)
        {
            var pRes = this.presentHook!.Original(swapChain, syncInterval, presentFlags);

            RenderImGui(this.scene!);
            this.PostImGuiRender();
            this.IsInPresent = false;

            return pRes;
        }

        RenderImGui(this.scene!);
        this.PostImGuiRender();
        this.IsInPresent = false;

        return this.presentHook!.Original(swapChain, syncInterval, presentFlags);
    }

    private void PostImGuiRender()
    {
        while (this.runAfterImGuiRender.TryDequeue(out var action))
            action.InvokeSafely();

        if (!this.deferredDisposeTextures.IsEmpty)
        {
            var count = 0;
            while (this.deferredDisposeTextures.TryTake(out var d))
            {
                count++;
                d.RealDispose();
            }

            Log.Verbose("[IM] Disposing {Count} textures", count);
        }

        if (!this.deferredDisposeDisposables.IsEmpty)
        {
            // Not logging; the main purpose of this is to keep resources used for rendering the frame to be kept
            // referenced until the resources are actually done being used, and it is expected that this will be
            // frequent.
            while (this.deferredDisposeDisposables.TryTake(out var d))
                d.Dispose();
        }
    }

    [ServiceManager.CallWhenServicesReady(
        "InterfaceManager accepts event registration and stuff even when the game window is not ready.")]
    private void ContinueConstruction(
        TargetSigScanner sigScanner,
        FontAtlasFactory fontAtlasFactory)
    {
        this.dalamudAtlas = fontAtlasFactory
            .CreateFontAtlas(nameof(InterfaceManager), FontAtlasAutoRebuildMode.Disable);
        using (this.dalamudAtlas.SuppressAutoRebuild())
        {
            this.DefaultFontHandle = (FontHandle)this.dalamudAtlas.NewDelegateFontHandle(
                e => e.OnPreBuild(tk => tk.AddDalamudDefaultFont(-1)));
            this.IconFontHandle = (FontHandle)this.dalamudAtlas.NewDelegateFontHandle(
                e => e.OnPreBuild(
                    tk => tk.AddFontAwesomeIconFont(
                        new()
                        {
                            SizePx = Service<FontAtlasFactory>.Get().DefaultFontSpec.SizePx,
                            GlyphMinAdvanceX = DefaultFontSizePx,
                            GlyphMaxAdvanceX = DefaultFontSizePx,
                        })));
            this.IconFontFixedWidthHandle = (FontHandle)this.dalamudAtlas.NewDelegateFontHandle(
                e => e.OnPreBuild(tk => tk.AddDalamudAssetFont(
                    DalamudAsset.FontAwesomeFreeSolid,
                    new()
                    {
                        SizePx = Service<FontAtlasFactory>.Get().DefaultFontSpec.SizePx,
                        GlyphRanges = new ushort[] { 0x20, 0x20, 0x00 },
                    })));
            this.MonoFontHandle = (FontHandle)this.dalamudAtlas.NewDelegateFontHandle(
                e => e.OnPreBuild(
                    tk => tk.AddDalamudAssetFont(
                        DalamudAsset.InconsolataRegular,
                        new()
                        {
                            SizePx = Service<FontAtlasFactory>.Get().DefaultFontSpec.SizePx,
                        })));
            this.dalamudAtlas.BuildStepChange += e => e.OnPostBuild(
                tk =>
                {
                    // Fill missing glyphs in MonoFont from DefaultFont.
                    tk.CopyGlyphsAcrossFonts(
                        tk.GetFont(this.DefaultFontHandle),
                        tk.GetFont(this.MonoFontHandle),
                        missingOnly: true);

                    // Fill missing glyphs in IconFontFixedWidth with IconFont and fit ratio
                    tk.CopyGlyphsAcrossFonts(
                        tk.GetFont(this.IconFontHandle),
                        tk.GetFont(this.IconFontFixedWidthHandle),
                        missingOnly: true);
                    tk.FitRatio(tk.GetFont(this.IconFontFixedWidthHandle));
                });
            this.DefaultFontHandle.ImFontChanged += (_, font) =>
            {
                var fontLocked = font.NewRef();
                this.framework.RunOnFrameworkThread(
                    () =>
                    {
                        // Update the ImGui default font.
                        unsafe
                        {
                            ImGui.GetIO().NativePtr->FontDefault = fontLocked.ImFont;
                        }

                        // Update the reference to the resources of the default font.
                        this.defaultFontResourceLock?.Dispose();
                        this.defaultFontResourceLock = fontLocked;

                        // Broadcast to auto-rebuilding instances.
                        this.AfterBuildFonts?.Invoke();
                    });
            };
        }
        
        // This will wait for scene on its own. We just wait for this.dalamudAtlas.BuildTask in this.InitScene.
        _ = this.dalamudAtlas.BuildFontsAsync();

        this.address.Setup(sigScanner);

        try
        {
            if (Service<DalamudConfiguration>.Get().WindowIsImmersive)
                this.SetImmersiveMode(true);
        }
        catch (Exception ex)
        {
            Log.Error(ex, "Could not enable immersive mode");
        }

        this.setCursorHook = Hook<SetCursorDelegate>.FromImport(null, "user32.dll", "SetCursor", 0, this.SetCursorDetour);
        this.presentHook = Hook<PresentDelegate>.FromAddress(this.address.Present, this.PresentDetour);
        this.resizeBuffersHook = Hook<ResizeBuffersDelegate>.FromAddress(this.address.ResizeBuffers, this.ResizeBuffersDetour);

        Log.Verbose("===== S W A P C H A I N =====");
        Log.Verbose($"Present address 0x{this.presentHook!.Address.ToInt64():X}");
        Log.Verbose($"ResizeBuffers address 0x{this.resizeBuffersHook!.Address.ToInt64():X}");

        this.setCursorHook.Enable();
        this.presentHook.Enable();
        this.resizeBuffersHook.Enable();
    }

    private IntPtr ResizeBuffersDetour(IntPtr swapChain, uint bufferCount, uint width, uint height, uint newFormat, uint swapChainFlags)
    {
#if DEBUG
        Log.Verbose($"Calling resizebuffers swap@{swapChain.ToInt64():X}{bufferCount} {width} {height} {newFormat} {swapChainFlags}");
#endif

        this.ResizeBuffers?.InvokeSafely();

        // We have to ensure we're working with the main swapchain,
        // as viewports might be resizing as well
        if (this.scene == null || swapChain != this.scene.SwapChain.NativePointer)
            return this.resizeBuffersHook!.Original(swapChain, bufferCount, width, height, newFormat, swapChainFlags);

        this.scene?.OnPreResize();

        var ret = this.resizeBuffersHook!.Original(swapChain, bufferCount, width, height, newFormat, swapChainFlags);
        if (ret.ToInt64() == 0x887A0001)
        {
            Log.Error("invalid call to resizeBuffers");
        }

        this.scene?.OnPostResize((int)width, (int)height);

        return ret;
    }

    private IntPtr SetCursorDetour(IntPtr hCursor)
    {
        if (this.lastWantCapture && (!this.scene?.IsImGuiCursor(hCursor) ?? false) && this.OverrideGameCursor)
            return IntPtr.Zero;

        return this.setCursorHook?.IsDisposed is not false
                   ? User32.SetCursor(new(hCursor, false)).DangerousGetHandle()
                   : this.setCursorHook.Original(hCursor);
    }

    private void OnNewInputFrame()
    {
        var io = ImGui.GetIO();
        var dalamudInterface = Service<DalamudInterface>.GetNullable();
        var gamepadState = Service<GamepadState>.GetNullable();
        var keyState = Service<KeyState>.GetNullable();

        if (dalamudInterface == null || gamepadState == null || keyState == null)
            return;

        // Prevent setting the footgun from ImGui Demo; the Space key isn't removing the flag at the moment.
        io.ConfigFlags &= ~ImGuiConfigFlags.NoMouse;

        // fix for keys in game getting stuck, if you were holding a game key (like run)
        // and then clicked on an imgui textbox - imgui would swallow the keyup event,
        // so the game would think the key remained pressed continuously until you left
        // imgui and pressed and released the key again
        if (io.WantTextInput)
        {
            keyState.ClearAll();
        }

        // TODO: mouse state?

        var gamepadEnabled = (io.BackendFlags & ImGuiBackendFlags.HasGamepad) > 0;

        // NOTE (Chiv) Activate ImGui navigation  via L1+L3 press
        // (mimicking how mouse navigation is activated via L1+R3 press in game).
        if (gamepadEnabled
            && gamepadState.Raw(GamepadButtons.L1) > 0
            && gamepadState.Pressed(GamepadButtons.L3) > 0)
        {
            io.ConfigFlags ^= ImGuiConfigFlags.NavEnableGamepad;
            gamepadState.NavEnableGamepad ^= true;
            dalamudInterface.ToggleGamepadModeNotifierWindow();
        }

        if (gamepadEnabled && (io.ConfigFlags & ImGuiConfigFlags.NavEnableGamepad) > 0)
        {
            var northButton = gamepadState.Raw(GamepadButtons.North) != 0;
            var eastButton = gamepadState.Raw(GamepadButtons.East) != 0;
            var southButton = gamepadState.Raw(GamepadButtons.South) != 0;
            var westButton = gamepadState.Raw(GamepadButtons.West) != 0;
            var dPadUp = gamepadState.Raw(GamepadButtons.DpadUp) != 0;
            var dPadRight = gamepadState.Raw(GamepadButtons.DpadRight) != 0;
            var dPadDown = gamepadState.Raw(GamepadButtons.DpadDown) != 0;
            var dPadLeft = gamepadState.Raw(GamepadButtons.DpadLeft) != 0;
            var leftStickUp = gamepadState.LeftStick.Y > 0 ? gamepadState.LeftStick.Y / 100f : 0;
            var leftStickRight = gamepadState.LeftStick.X > 0 ? gamepadState.LeftStick.X / 100f : 0;
            var leftStickDown = gamepadState.LeftStick.Y < 0 ? -gamepadState.LeftStick.Y / 100f : 0;
            var leftStickLeft = gamepadState.LeftStick.X < 0 ? -gamepadState.LeftStick.X / 100f : 0;
            var l1Button = gamepadState.Raw(GamepadButtons.L1) != 0;
            var l2Button = gamepadState.Raw(GamepadButtons.L2) != 0;
            var r1Button = gamepadState.Raw(GamepadButtons.R1) != 0;
            var r2Button = gamepadState.Raw(GamepadButtons.R2) != 0;

            io.AddKeyEvent(ImGuiKey.GamepadFaceUp, northButton);
            io.AddKeyEvent(ImGuiKey.GamepadFaceRight, eastButton);
            io.AddKeyEvent(ImGuiKey.GamepadFaceDown, southButton);
            io.AddKeyEvent(ImGuiKey.GamepadFaceLeft, westButton);

            io.AddKeyEvent(ImGuiKey.GamepadDpadUp, dPadUp);
            io.AddKeyEvent(ImGuiKey.GamepadDpadRight, dPadRight);
            io.AddKeyEvent(ImGuiKey.GamepadDpadDown, dPadDown);
            io.AddKeyEvent(ImGuiKey.GamepadDpadLeft, dPadLeft);

            io.AddKeyAnalogEvent(ImGuiKey.GamepadLStickUp, leftStickUp != 0, leftStickUp);
            io.AddKeyAnalogEvent(ImGuiKey.GamepadLStickRight, leftStickRight != 0, leftStickRight);
            io.AddKeyAnalogEvent(ImGuiKey.GamepadLStickDown, leftStickDown != 0, leftStickDown);
            io.AddKeyAnalogEvent(ImGuiKey.GamepadLStickLeft, leftStickLeft != 0, leftStickLeft);

            io.AddKeyEvent(ImGuiKey.GamepadL1, l1Button);
            io.AddKeyEvent(ImGuiKey.GamepadL2, l2Button);
            io.AddKeyEvent(ImGuiKey.GamepadR1, r1Button);
            io.AddKeyEvent(ImGuiKey.GamepadR2, r2Button);

            if (gamepadState.Pressed(GamepadButtons.R3) > 0)
            {
                var configuration = Service<DalamudConfiguration>.Get();
                dalamudInterface.TogglePluginInstallerWindowTo(configuration.PluginInstallerOpen);
            }
        }
    }

    private void Display()
    {
        // this is more or less part of what reshade/etc do to avoid having to manually
        // set the cursor inside the ui
        // This will just tell ImGui to draw its own software cursor instead of using the hardware cursor
        // The scene internally will handle hiding and showing the hardware (game) cursor
        // If the player has the game software cursor enabled, we can't really do anything about that and
        // they will see both cursors.
        // Doing this here because it's somewhat application-specific behavior
        // ImGui.GetIO().MouseDrawCursor = ImGui.GetIO().WantCaptureMouse;
        this.LastImGuiIoPtr = ImGui.GetIO();
        this.lastWantCapture = this.LastImGuiIoPtr.WantCaptureMouse;

        WindowSystem.HasAnyWindowSystemFocus = false;
        WindowSystem.FocusedWindowSystemNamespace = string.Empty;

        var snap = ImGuiManagedAsserts.GetSnapshot();

        if (this.IsDispatchingEvents)
        {
            this.Draw?.Invoke();
            Service<NotificationManager>.GetNullable()?.Draw();
        }

        ImGuiManagedAsserts.ReportProblems("Dalamud Core", snap);
    }

    /// <summary>
    /// Represents an instance of InstanceManager with scene ready for use.
    /// </summary>
    [ServiceManager.ProvidedService]
    public class InterfaceManagerWithScene : IServiceType
    {
        /// <summary>
        /// Initializes a new instance of the <see cref="InterfaceManagerWithScene"/> class.
        /// </summary>
        /// <param name="interfaceManager">An instance of <see cref="InterfaceManager"/>.</param>
        internal InterfaceManagerWithScene(InterfaceManager interfaceManager)
        {
            this.Manager = interfaceManager;
        }

        /// <summary>
        /// Gets the associated InterfaceManager.
        /// </summary>
        public InterfaceManager Manager { get; init; }
    }
}<|MERGE_RESOLUTION|>--- conflicted
+++ resolved
@@ -342,22 +342,10 @@
                 }
                 catch (Exception e)
                 {
-<<<<<<< HEAD
                     tcs.SetException(e);
                 }
             });
         return tcs.Task;
-=======
-                    Format = texDesc.Format,
-                    Dimension = ShaderResourceViewDimension.Texture2D,
-                    Texture2D = { MipLevels = texDesc.MipLevels },
-                });
-            }
-        }
-
-        // no sampler for now because the ImGui implementation we copied doesn't allow for changing it
-        return new DalamudTextureWrap(new D3DTextureWrap(resView, width, height));
->>>>>>> 51c2f778
     }
 
     /// <summary>Queues a function to be run before <see cref="ImGui.Render"/> call.</summary>
